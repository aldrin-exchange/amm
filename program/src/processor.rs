//! Program state processor

use std::convert::TryInto;

use num_traits::FromPrimitive;
use solana_program::{
    account_info::{AccountInfo, next_account_info},
    clock::{Clock, UnixTimestamp},
    decode_error::DecodeError,
    entrypoint::ProgramResult,
    msg,
    program::invoke_signed,
    program_error::{PrintProgramError, ProgramError},
    program_option::COption,
    program_pack::Pack,
    pubkey::Pubkey,
    sysvar::Sysvar,
};

use crate::{
    curve::{
        base::SwapCurve,
        calculator::{RoundDirection, TradeDirection},
        fees::Fees,
    },
    error::SwapError,
    instruction::{
        DepositAllTokenTypes, DepositSingleTokenTypeExactAmountIn, Initialize,
        InitializeFarming, StartFarming, Swap,
        SwapInstruction, WithdrawAllTokenTypes,
        WithdrawSingleTokenTypeExactAmountOut,
    },
    state::{SwapState, SwapV1, SwapVersion},
};
use crate::constraints::{SWAP_CONSTRAINTS, SwapConstraints};
use crate::error::FarmingError;
use crate::yield_farming::farming_state::{FARMING_STATE_DISCRIMINATOR, FarmingState};
use crate::yield_farming::farming_ticket::{FarmingTicket, TICKET_DISCRIMINATOR};
use crate::yield_farming::snapshots::{QUEUE_LENGTH, Snapshot};

/// Program state handler.
pub struct Processor {}

impl Processor {
    /// Unpacks a spl_token `Account`.
    pub fn unpack_token_account(
        account_info: &AccountInfo,
        token_program_id: &Pubkey,
    ) -> Result<spl_token::state::Account, SwapError> {
        if account_info.owner != token_program_id {
            Err(SwapError::IncorrectTokenProgramId)
        } else {
            spl_token::state::Account::unpack(&account_info.data.borrow())
                .map_err(|_| SwapError::ExpectedAccount)
        }
    }

    /// Unpacks a spl_token `Mint`.
    pub fn unpack_mint(
        account_info: &AccountInfo,
        token_program_id: &Pubkey,
    ) -> Result<spl_token::state::Mint, SwapError> {
        if account_info.owner != token_program_id {
            Err(SwapError::IncorrectTokenProgramId)
        } else {
            spl_token::state::Mint::unpack(&account_info.data.borrow())
                .map_err(|_| SwapError::ExpectedMint)
        }
    }

    /// Calculates the authority id by generating a program address.
    pub fn authority_id(
        program_id: &Pubkey,
        my_info: &Pubkey,
        nonce: u8,
    ) -> Result<Pubkey, SwapError> {
        Pubkey::create_program_address(&[&my_info.to_bytes()[..32], &[nonce]], program_id)
            .or(Err(SwapError::InvalidProgramAddress))
    }

    /// Issue a spl_token `Burn` instruction.
    pub fn token_burn<'a>(
        swap: &Pubkey,
        token_program: AccountInfo<'a>,
        burn_account: AccountInfo<'a>,
        mint: AccountInfo<'a>,
        authority: AccountInfo<'a>,
        nonce: u8,
        amount: u64,
    ) -> Result<(), ProgramError> {
        let swap_bytes = swap.to_bytes();
        let authority_signature_seeds = [&swap_bytes[..32], &[nonce]];
        let signers = &[&authority_signature_seeds[..]];

        let ix = spl_token::instruction::burn(
            token_program.key,
            burn_account.key,
            mint.key,
            authority.key,
            &[],
            amount,
        )?;

        invoke_signed(
            &ix,
            &[burn_account, mint, authority, token_program],
            signers,
        )
    }

    /// Issue a spl_token `MintTo` instruction.
    pub fn token_mint_to<'a>(
        swap: &Pubkey,
        token_program: AccountInfo<'a>,
        mint: AccountInfo<'a>,
        destination: AccountInfo<'a>,
        authority: AccountInfo<'a>,
        nonce: u8,
        amount: u64,
    ) -> Result<(), ProgramError> {
        let swap_bytes = swap.to_bytes();
        let authority_signature_seeds = [&swap_bytes[..32], &[nonce]];
        let signers = &[&authority_signature_seeds[..]];
        let ix = spl_token::instruction::mint_to(
            token_program.key,
            mint.key,
            destination.key,
            authority.key,
            &[],
            amount,
        )?;

        invoke_signed(&ix, &[mint, destination, authority, token_program], signers)
    }

    /// Issue a spl_token `Transfer` instruction.
    pub fn token_transfer<'a>(
        swap: &Pubkey,
        token_program: AccountInfo<'a>,
        source: AccountInfo<'a>,
        destination: AccountInfo<'a>,
        authority: AccountInfo<'a>,
        nonce: u8,
        amount: u64,
    ) -> Result<(), ProgramError> {
        let swap_bytes = swap.to_bytes();
        let authority_signature_seeds = [&swap_bytes[..32], &[nonce]];
        let signers = &[&authority_signature_seeds[..]];
        let ix = spl_token::instruction::transfer(
            token_program.key,
            source.key,
            destination.key,
            authority.key,
            &[],
            amount,
        )?;
        invoke_signed(
            &ix,
            &[source, destination, authority, token_program],
            signers,
        )
    }

    #[allow(clippy::too_many_arguments)]
    fn check_accounts(
        token_swap: &dyn SwapState,
        program_id: &Pubkey,
        swap_account_info: &AccountInfo,
        authority_info: &AccountInfo,
        token_a_info: &AccountInfo,
        token_b_info: &AccountInfo,
        pool_mint_info: &AccountInfo,
        token_program_info: &AccountInfo,
        user_token_a_info: Option<&AccountInfo>,
        user_token_b_info: Option<&AccountInfo>,
        pool_fee_account_info: Option<&AccountInfo>,
    ) -> ProgramResult {
        if swap_account_info.owner != program_id {
            return Err(ProgramError::IncorrectProgramId);
        }
        if *authority_info.key
            != Self::authority_id(program_id, swap_account_info.key, token_swap.nonce())?
        {
            return Err(SwapError::InvalidProgramAddress.into());
        }
        if *token_a_info.key != *token_swap.token_a_account() {
            return Err(SwapError::IncorrectSwapAccount.into());
        }
        if *token_b_info.key != *token_swap.token_b_account() {
            return Err(SwapError::IncorrectSwapAccount.into());
        }
        if *pool_mint_info.key != *token_swap.pool_mint() {
            return Err(SwapError::IncorrectPoolMint.into());
        }
        if *token_program_info.key != *token_swap.token_program_id() {
            return Err(SwapError::IncorrectTokenProgramId.into());
        }
        if let Some(user_token_a_info) = user_token_a_info {
            if token_a_info.key == user_token_a_info.key {
                return Err(SwapError::InvalidInput.into());
            }
        }
        if let Some(user_token_b_info) = user_token_b_info {
            if token_b_info.key == user_token_b_info.key {
                return Err(SwapError::InvalidInput.into());
            }
        }
        if let Some(pool_fee_account_info) = pool_fee_account_info {
            if *pool_fee_account_info.key != *token_swap.pool_fee_account() {
                return Err(SwapError::IncorrectFeeAccount.into());
            }
        }
        Ok(())
    }

    fn check_farming_accounts(
        program_id: &Pubkey,
        token_swap: &dyn SwapState,
        swap_account_info: &AccountInfo,
        farming_state: &FarmingState,
        farming_state_info: &AccountInfo,
        token_program_info: Option<&AccountInfo>,
        farming_token_freeze_account: Option<&AccountInfo>,
        farming_token_account: Option<&AccountInfo>,
        farming_ticket: Option<&FarmingTicket>,
        farming_ticket_info: Option<&AccountInfo>,
        user_authority_info: Option<&AccountInfo>,
        authority_info: Option<&AccountInfo>,
    ) -> ProgramResult {
        if swap_account_info.owner != program_id || farming_state_info.owner != program_id {
            return Err(ProgramError::IncorrectProgramId);
        }
        if *token_swap.farming_state() != *farming_state_info.key {
            return Err(ProgramError::InvalidAccountData);
        }
        if let Some(farming_token_freeze_account) = farming_token_freeze_account {
            if *farming_token_freeze_account.key != *token_swap.token_farming_freeze_account() {
                return Err(ProgramError::InvalidAccountData);
            }
        }
        if let Some(farming_token_account) = farming_token_account {
            if *farming_token_account.key != farming_state.farming_token_account {
                return Err(ProgramError::InvalidAccountData);
            }
        }

        if let Some(token_program_info) = token_program_info {
            if *token_program_info.key != *token_swap.token_program_id() {
                return Err(SwapError::IncorrectTokenProgramId.into());
            }
        }

        if let Some(farming_ticket_info) = farming_ticket_info {
            if let Some(farming_ticket) = farming_ticket {
                if farming_ticket.farming_state != *farming_state_info.key {
                    return Err(ProgramError::InvalidAccountData);
                }
                if farming_ticket_info.owner != program_id {
                    return Err(ProgramError::IncorrectProgramId);
                }
            } else {
                return Err(ProgramError::NotEnoughAccountKeys);
            }
        }

        if let Some(farming_ticket) = farming_ticket {
            if let Some(user_authority_info) = user_authority_info {
                if farming_ticket.token_authority != *user_authority_info.key {
                    return Err(ProgramError::MissingRequiredSignature);
                }
            } else {
                return Err(ProgramError::NotEnoughAccountKeys);
            }
        }

        if let Some(authority_info) = authority_info {
            if *authority_info.key
                != Self::authority_id(program_id, swap_account_info.key, token_swap.nonce())?
            {
                return Err(SwapError::InvalidProgramAddress.into());
            }
        }

        Ok(())
    }

    /// Processes an [Initialize](enum.Instruction.html).
    pub fn process_initialize(
        program_id: &Pubkey,
        nonce: u8,
        fees: Fees,
        swap_curve: SwapCurve,
        accounts: &[AccountInfo],
        swap_constraints: &Option<SwapConstraints>,
    ) -> ProgramResult {
        let account_info_iter = &mut accounts.iter();
        let swap_info = next_account_info(account_info_iter)?;
        let authority_info = next_account_info(account_info_iter)?;
        let token_a_info = next_account_info(account_info_iter)?;
        let token_b_info = next_account_info(account_info_iter)?;
        let pool_mint_info = next_account_info(account_info_iter)?;
        let fee_account_info = next_account_info(account_info_iter)?;
        let destination_info = next_account_info(account_info_iter)?;
        let token_program_info = next_account_info(account_info_iter)?;
        let farming_info = next_account_info(account_info_iter)?;
        let token_freeze_info = next_account_info(account_info_iter)?;

        let token_program_id = *token_program_info.key;
        if SwapVersion::is_initialized(&swap_info.data.borrow()) {
            return Err(SwapError::AlreadyInUse.into());
        }

        if *authority_info.key != Self::authority_id(program_id, swap_info.key, nonce)? {
            return Err(SwapError::InvalidProgramAddress.into());
        }

        let token_a = Self::unpack_token_account(token_a_info, &token_program_id)?;
        let token_b = Self::unpack_token_account(token_b_info, &token_program_id)?;

        let token_freeze = Self::unpack_token_account(token_freeze_info, &token_program_id)?;

        let fee_account = Self::unpack_token_account(fee_account_info, &token_program_id)?;
        let destination = Self::unpack_token_account(destination_info, &token_program_id)?;
        let pool_mint = Self::unpack_mint(pool_mint_info, &token_program_id)?;

        if *authority_info.key != token_a.owner {
            return Err(SwapError::InvalidOwner.into());
        }
        if *authority_info.key != token_b.owner {
            return Err(SwapError::InvalidOwner.into());
        }
        if *authority_info.key != token_freeze.owner {
            return Err(SwapError::InvalidOwner.into());
        }
        if *authority_info.key == destination.owner {
            return Err(SwapError::InvalidOutputOwner.into());
        }
        if *authority_info.key == fee_account.owner {
            return Err(SwapError::InvalidOutputOwner.into());
        }
        if COption::Some(*authority_info.key) != pool_mint.mint_authority {
            return Err(SwapError::InvalidOwner.into());
        }

        if token_a.mint == token_b.mint {
            return Err(SwapError::RepeatedMint.into());
        }
        swap_curve
            .calculator
            .validate_supply(token_a.amount, token_b.amount)?;
        if token_freeze.mint != *pool_mint_info.key {
            return Err(SwapError::IncorrectPoolMint.into());
        }
        if token_a.delegate.is_some() {
            return Err(SwapError::InvalidDelegate.into());
        }
        if token_b.delegate.is_some() {
            return Err(SwapError::InvalidDelegate.into());
        }
        if token_freeze.delegate.is_some() {
            return Err(SwapError::InvalidDelegate.into());
        }
        if token_a.close_authority.is_some() {
            return Err(SwapError::InvalidCloseAuthority.into());
        }
        if token_b.close_authority.is_some() {
            return Err(SwapError::InvalidCloseAuthority.into());
        }
        if token_freeze.close_authority.is_some() {
            return Err(SwapError::InvalidCloseAuthority.into());
        }

        if pool_mint.supply != 0 {
            return Err(SwapError::InvalidSupply.into());
        }
        if pool_mint.freeze_authority.is_some() {
            return Err(SwapError::InvalidFreezeAuthority.into());
        }
        if *pool_mint_info.key != fee_account.mint {
            return Err(SwapError::IncorrectPoolMint.into());
        }

        if let Some(swap_constraints) = swap_constraints {
            let owner_key = swap_constraints
                .owner_key
                .parse::<Pubkey>()
                .map_err(|_| SwapError::InvalidOwner)?;
            if fee_account.owner != owner_key {
                return Err(SwapError::InvalidOwner.into());
            }
            swap_constraints.validate_curve(&swap_curve)?;
            swap_constraints.validate_fees(&fees)?;
        }
        fees.validate()?;
        swap_curve.calculator.validate()?;
        let initial_amount = swap_curve.calculator.new_pool_supply();

        Self::token_mint_to(
            swap_info.key,
            token_program_info.clone(),
            pool_mint_info.clone(),
            destination_info.clone(),
            authority_info.clone(),
            nonce,
            to_u64(initial_amount)?,
        )?;

        let farming_state = FarmingState {
            discriminator: u64::from_le_bytes(FARMING_STATE_DISCRIMINATOR),
            is_initialized: false,
            tokens_unlocked: 0,
            tokens_total: 0,
            tokens_per_period: 0,
            period_length: 0,
            start_time: 0,
            current_time: 0,
            attached_swap_account: swap_info.key.clone(),
            farming_token_account: solana_program::system_program::ID,
            farming_snapshots: Default::default(),
        };

        FarmingState::pack(farming_state, &mut farming_info.data.borrow_mut())?;

        let obj = SwapVersion::SwapV1(SwapV1 {
            is_initialized: true,
            nonce,
            token_program_id,
            token_a: *token_a_info.key,
            token_b: *token_b_info.key,
            pool_mint: *pool_mint_info.key,
            token_farming_freeze_account: *token_freeze_info.key,
            token_a_mint: token_a.mint,
            token_b_mint: token_b.mint,
            pool_fee_account: *fee_account_info.key,
            fees,
            swap_curve,
            farming_state: *farming_info.key,
        });
        SwapVersion::pack(obj, &mut swap_info.data.borrow_mut())?;

        Ok(())
    }

    /// Processes an [Swap](enum.Instruction.html).
    pub fn process_swap(
        program_id: &Pubkey,
        amount_in: u64,
        minimum_amount_out: u64,
        accounts: &[AccountInfo],
    ) -> ProgramResult {
        let account_info_iter = &mut accounts.iter();
        let swap_info = next_account_info(account_info_iter)?;
        let authority_info = next_account_info(account_info_iter)?;
        let user_transfer_authority_info = next_account_info(account_info_iter)?;
        let source_info = next_account_info(account_info_iter)?;
        let swap_source_info = next_account_info(account_info_iter)?;
        let swap_destination_info = next_account_info(account_info_iter)?;
        let destination_info = next_account_info(account_info_iter)?;
        let pool_mint_info = next_account_info(account_info_iter)?;
        let pool_fee_account_info = next_account_info(account_info_iter)?;
        let token_program_info = next_account_info(account_info_iter)?;

        if swap_info.owner != program_id {
            return Err(ProgramError::IncorrectProgramId);
        }
        let token_swap = SwapVersion::unpack(&swap_info.data.borrow())?;

        if *authority_info.key != Self::authority_id(program_id, swap_info.key, token_swap.nonce())?
        {
            return Err(SwapError::InvalidProgramAddress.into());
        }
        if !(*swap_source_info.key == *token_swap.token_a_account()
            || *swap_source_info.key == *token_swap.token_b_account())
        {
            return Err(SwapError::IncorrectSwapAccount.into());
        }
        if !(*swap_destination_info.key == *token_swap.token_a_account()
            || *swap_destination_info.key == *token_swap.token_b_account())
        {
            return Err(SwapError::IncorrectSwapAccount.into());
        }
        if *swap_source_info.key == *swap_destination_info.key {
            return Err(SwapError::InvalidInput.into());
        }
        if swap_source_info.key == source_info.key {
            return Err(SwapError::InvalidInput.into());
        }
        if swap_destination_info.key == destination_info.key {
            return Err(SwapError::InvalidInput.into());
        }
        if *pool_mint_info.key != *token_swap.pool_mint() {
            return Err(SwapError::IncorrectPoolMint.into());
        }
        if *pool_fee_account_info.key != *token_swap.pool_fee_account() {
            return Err(SwapError::IncorrectFeeAccount.into());
        }
        if *token_program_info.key != *token_swap.token_program_id() {
            return Err(SwapError::IncorrectTokenProgramId.into());
        }

        let source_account =
            Self::unpack_token_account(swap_source_info, &token_swap.token_program_id())?;
        let dest_account =
            Self::unpack_token_account(swap_destination_info, &token_swap.token_program_id())?;
        let pool_mint = Self::unpack_mint(pool_mint_info, &token_swap.token_program_id())?;

        let trade_direction = if *swap_source_info.key == *token_swap.token_a_account() {
            TradeDirection::AtoB
        } else {
            TradeDirection::BtoA
        };

        let result = token_swap
            .swap_curve()
            .swap(
                to_u128(amount_in)?,
                to_u128(source_account.amount)?,
                to_u128(dest_account.amount)?,
                trade_direction,
                token_swap.fees(),
            )
            .ok_or(SwapError::ZeroTradingTokens)?;
        if result.destination_amount_swapped < to_u128(minimum_amount_out)? {
            return Err(SwapError::ExceededSlippage.into());
        }
        let (swap_token_a_amount, swap_token_b_amount) = match trade_direction {
            TradeDirection::AtoB => (
                result.new_swap_source_amount,
                result.new_swap_destination_amount,
            ),
            TradeDirection::BtoA => (
                result.new_swap_destination_amount,
                result.new_swap_source_amount,
            ),
        };

        Self::token_transfer(
            swap_info.key,
            token_program_info.clone(),
            source_info.clone(),
            swap_source_info.clone(),
            user_transfer_authority_info.clone(),
            token_swap.nonce(),
            to_u64(result.source_amount_swapped)?,
        )?;

        let pool_token_amount = token_swap
            .swap_curve()
            .trading_tokens_to_pool_tokens(
                result.owner_fee,
                swap_token_a_amount,
                swap_token_b_amount,
                to_u128(pool_mint.supply)?,
                trade_direction,
                RoundDirection::Ceiling,
                token_swap.fees(),
            )
            .ok_or(SwapError::FeeCalculationFailure)?;

        if pool_token_amount > 0 {
            Self::token_mint_to(
                swap_info.key,
                token_program_info.clone(),
                pool_mint_info.clone(),
                pool_fee_account_info.clone(),
                authority_info.clone(),
                token_swap.nonce(),
                to_u64(pool_token_amount)?,
            )?;
            // We are minting tokens only for the fees, so that LP token will increase in shares
        }

        Self::token_transfer(
            swap_info.key,
            token_program_info.clone(),
            swap_destination_info.clone(),
            destination_info.clone(),
            authority_info.clone(),
            token_swap.nonce(),
            to_u64(result.destination_amount_swapped)?,
        )?;

        Ok(())
    }

    /// Processes an [DepositAllTokenTypes](enum.Instruction.html).
    pub fn process_deposit_all_token_types(
        program_id: &Pubkey,
        pool_token_amount: u64,
        maximum_token_a_amount: u64,
        maximum_token_b_amount: u64,
        accounts: &[AccountInfo],
    ) -> ProgramResult {
        let account_info_iter = &mut accounts.iter();
        let swap_info = next_account_info(account_info_iter)?;
        let authority_info = next_account_info(account_info_iter)?;
        let user_transfer_authority_info = next_account_info(account_info_iter)?;
        let source_a_info = next_account_info(account_info_iter)?;
        let source_b_info = next_account_info(account_info_iter)?;
        let token_a_info = next_account_info(account_info_iter)?;
        let token_b_info = next_account_info(account_info_iter)?;
        let pool_mint_info = next_account_info(account_info_iter)?;
        let dest_info = next_account_info(account_info_iter)?;
        let token_program_info = next_account_info(account_info_iter)?;

        let token_swap = SwapVersion::unpack(&swap_info.data.borrow())?;
        let calculator = &token_swap.swap_curve().calculator;
        if !calculator.allows_deposits() {
            return Err(SwapError::UnsupportedCurveOperation.into());
        }
        Self::check_accounts(
            token_swap.as_ref(),
            program_id,
            swap_info,
            authority_info,
            token_a_info,
            token_b_info,
            pool_mint_info,
            token_program_info,
            Some(source_a_info),
            Some(source_b_info),
            None,
        )?;

        let token_a = Self::unpack_token_account(token_a_info, &token_swap.token_program_id())?;
        let token_b = Self::unpack_token_account(token_b_info, &token_swap.token_program_id())?;
        let pool_mint = Self::unpack_mint(pool_mint_info, &token_swap.token_program_id())?;
        let pool_token_amount = to_u128(pool_token_amount)?;
        let pool_mint_supply = to_u128(pool_mint.supply)?;

        let results = calculator
            .pool_tokens_to_trading_tokens(
                pool_token_amount,
                pool_mint_supply,
                to_u128(token_a.amount)?,
                to_u128(token_b.amount)?,
                RoundDirection::Ceiling,
            )
            .ok_or(SwapError::ZeroTradingTokens)?;
        let token_a_amount = to_u64(results.token_a_amount)?;
        if token_a_amount > maximum_token_a_amount {
            return Err(SwapError::ExceededSlippage.into());
        }
        if token_a_amount == 0 {
            return Err(SwapError::ZeroTradingTokens.into());
        }
        let token_b_amount = to_u64(results.token_b_amount)?;
        if token_b_amount > maximum_token_b_amount {
            return Err(SwapError::ExceededSlippage.into());
        }
        if token_b_amount == 0 {
            return Err(SwapError::ZeroTradingTokens.into());
        }

        let pool_token_amount = to_u64(pool_token_amount)?;

        Self::token_transfer(
            swap_info.key,
            token_program_info.clone(),
            source_a_info.clone(),
            token_a_info.clone(),
            user_transfer_authority_info.clone(),
            token_swap.nonce(),
            token_a_amount,
        )?;
        Self::token_transfer(
            swap_info.key,
            token_program_info.clone(),
            source_b_info.clone(),
            token_b_info.clone(),
            user_transfer_authority_info.clone(),
            token_swap.nonce(),
            token_b_amount,
        )?;
        Self::token_mint_to(
            swap_info.key,
            token_program_info.clone(),
            pool_mint_info.clone(),
            dest_info.clone(),
            authority_info.clone(),
            token_swap.nonce(),
            pool_token_amount,
        )?;

        Ok(())
    }

    /// Processes an [WithdrawAllTokenTypes](enum.Instruction.html).
    pub fn process_withdraw_all_token_types(
        program_id: &Pubkey,
        pool_token_amount: u64,
        minimum_token_a_amount: u64,
        minimum_token_b_amount: u64,
        accounts: &[AccountInfo],
    ) -> ProgramResult {
        let account_info_iter = &mut accounts.iter();
        let swap_info = next_account_info(account_info_iter)?;
        let authority_info = next_account_info(account_info_iter)?;
        let user_transfer_authority_info = next_account_info(account_info_iter)?;
        let pool_mint_info = next_account_info(account_info_iter)?;
        let source_info = next_account_info(account_info_iter)?;
        let token_a_info = next_account_info(account_info_iter)?;
        let token_b_info = next_account_info(account_info_iter)?;
        let dest_token_a_info = next_account_info(account_info_iter)?;
        let dest_token_b_info = next_account_info(account_info_iter)?;
        let pool_fee_account_info = next_account_info(account_info_iter)?;
        let token_program_info = next_account_info(account_info_iter)?;

        let token_swap = SwapVersion::unpack(&swap_info.data.borrow())?;
        Self::check_accounts(
            token_swap.as_ref(),
            program_id,
            swap_info,
            authority_info,
            token_a_info,
            token_b_info,
            pool_mint_info,
            token_program_info,
            Some(dest_token_a_info),
            Some(dest_token_b_info),
            Some(pool_fee_account_info),
        )?;

        let token_a = Self::unpack_token_account(token_a_info, token_swap.token_program_id())?;
        let token_b = Self::unpack_token_account(token_b_info, token_swap.token_program_id())?;
        let pool_mint = Self::unpack_mint(pool_mint_info, token_swap.token_program_id())?;

        let calculator = &token_swap.swap_curve().calculator;

        let withdraw_fee: u128 = if *pool_fee_account_info.key == *source_info.key {
            // withdrawing from the fee account, don't assess withdraw fee
            0
        } else {
            token_swap
                .fees()
                .owner_withdraw_fee(to_u128(pool_token_amount)?)
                .ok_or(SwapError::FeeCalculationFailure)?
        };
        let pool_token_amount = to_u128(pool_token_amount)?
            .checked_sub(withdraw_fee)
            .ok_or(SwapError::CalculationFailure)?;

        let results = calculator
            .pool_tokens_to_trading_tokens(
                pool_token_amount,
                to_u128(pool_mint.supply)?,
                to_u128(token_a.amount)?,
                to_u128(token_b.amount)?,
                RoundDirection::Floor,
            )
            .ok_or(SwapError::ZeroTradingTokens)?;
        let token_a_amount = to_u64(results.token_a_amount)?;
        if token_a_amount < minimum_token_a_amount {
            return Err(SwapError::ExceededSlippage.into());
        }
        if token_a_amount == 0 && token_a.amount != 0 {
            return Err(SwapError::ZeroTradingTokens.into());
        }
        let token_b_amount = to_u64(results.token_b_amount)?;
        if token_b_amount < minimum_token_b_amount {
            return Err(SwapError::ExceededSlippage.into());
        }
        if token_b_amount == 0 && token_b.amount != 0 {
            return Err(SwapError::ZeroTradingTokens.into());
        }

        if withdraw_fee > 0 {
            Self::token_transfer(
                swap_info.key,
                token_program_info.clone(),
                source_info.clone(),
                pool_fee_account_info.clone(),
                user_transfer_authority_info.clone(),
                token_swap.nonce(),
                to_u64(withdraw_fee)?,
            )?;
        }
        Self::token_burn(
            swap_info.key,
            token_program_info.clone(),
            source_info.clone(),
            pool_mint_info.clone(),
            user_transfer_authority_info.clone(),
            token_swap.nonce(),
            to_u64(pool_token_amount)?,
        )?;

        let token_a_amount = std::cmp::min(token_a.amount, token_a_amount);
        if token_a_amount > 0 {
            Self::token_transfer(
                swap_info.key,
                token_program_info.clone(),
                token_a_info.clone(),
                dest_token_a_info.clone(),
                authority_info.clone(),
                token_swap.nonce(),
                token_a_amount,
            )?;
        }
        let token_b_amount = std::cmp::min(token_b.amount, token_b_amount);
        if token_b_amount > 0 {
            Self::token_transfer(
                swap_info.key,
                token_program_info.clone(),
                token_b_info.clone(),
                dest_token_b_info.clone(),
                authority_info.clone(),
                token_swap.nonce(),
                token_b_amount,
            )?;
        }
        Ok(())
    }

    /// Processes DepositSingleTokenTypeExactAmountIn
    pub fn process_deposit_single_token_type_exact_amount_in(
        program_id: &Pubkey,
        source_token_amount: u64,
        minimum_pool_token_amount: u64,
        accounts: &[AccountInfo],
    ) -> ProgramResult {
        let account_info_iter = &mut accounts.iter();
        let swap_info = next_account_info(account_info_iter)?;
        let authority_info = next_account_info(account_info_iter)?;
        let user_transfer_authority_info = next_account_info(account_info_iter)?;
        let source_info = next_account_info(account_info_iter)?;
        let swap_token_a_info = next_account_info(account_info_iter)?;
        let swap_token_b_info = next_account_info(account_info_iter)?;
        let pool_mint_info = next_account_info(account_info_iter)?;
        let destination_info = next_account_info(account_info_iter)?;
        let token_program_info = next_account_info(account_info_iter)?;

        let token_swap = SwapVersion::unpack(&swap_info.data.borrow())?;
        let source_account =
            Self::unpack_token_account(source_info, &token_swap.token_program_id())?;
        let swap_token_a =
            Self::unpack_token_account(swap_token_a_info, &token_swap.token_program_id())?;
        let swap_token_b =
            Self::unpack_token_account(swap_token_b_info, &token_swap.token_program_id())?;

        let trade_direction = if source_account.mint == swap_token_a.mint {
            TradeDirection::AtoB
        } else if source_account.mint == swap_token_b.mint {
            TradeDirection::BtoA
        } else {
            return Err(SwapError::IncorrectSwapAccount.into());
        };

        let (source_a_info, source_b_info) = match trade_direction {
            TradeDirection::AtoB => (Some(source_info), None),
            TradeDirection::BtoA => (None, Some(source_info)),
        };

        Self::check_accounts(
            token_swap.as_ref(),
            program_id,
            swap_info,
            authority_info,
            swap_token_a_info,
            swap_token_b_info,
            pool_mint_info,
            token_program_info,
            source_a_info,
            source_b_info,
            None,
        )?;

        let pool_mint = Self::unpack_mint(pool_mint_info, &token_swap.token_program_id())?;
        let pool_mint_supply = to_u128(pool_mint.supply)?;

        let pool_token_amount = token_swap
            .swap_curve()
            .trading_tokens_to_pool_tokens(
                to_u128(source_token_amount)?,
                to_u128(swap_token_a.amount)?,
                to_u128(swap_token_b.amount)?,
                pool_mint_supply,
                trade_direction,
                RoundDirection::Floor,
                token_swap.fees(),
            )
            .ok_or(SwapError::ZeroTradingTokens)?;

        let pool_token_amount = to_u64(pool_token_amount)?;
        if pool_token_amount < minimum_pool_token_amount {
            return Err(SwapError::ExceededSlippage.into());
        }
        if pool_token_amount == 0 {
            return Err(SwapError::ZeroTradingTokens.into());
        }

        match trade_direction {
            TradeDirection::AtoB => {
                Self::token_transfer(
                    swap_info.key,
                    token_program_info.clone(),
                    source_info.clone(),
                    swap_token_a_info.clone(),
                    user_transfer_authority_info.clone(),
                    token_swap.nonce(),
                    source_token_amount,
                )?;
            }
            TradeDirection::BtoA => {
                Self::token_transfer(
                    swap_info.key,
                    token_program_info.clone(),
                    source_info.clone(),
                    swap_token_b_info.clone(),
                    user_transfer_authority_info.clone(),
                    token_swap.nonce(),
                    source_token_amount,
                )?;
            }
        }
        Self::token_mint_to(
            swap_info.key,
            token_program_info.clone(),
            pool_mint_info.clone(),
            destination_info.clone(),
            authority_info.clone(),
            token_swap.nonce(),
            pool_token_amount,
        )?;

        Ok(())
    }

    /// Processes a [WithdrawSingleTokenTypeExactAmountOut](enum.Instruction.html).
    pub fn process_withdraw_single_token_type_exact_amount_out(
        program_id: &Pubkey,
        destination_token_amount: u64,
        maximum_pool_token_amount: u64,
        accounts: &[AccountInfo],
    ) -> ProgramResult {
        let account_info_iter = &mut accounts.iter();
        let swap_info = next_account_info(account_info_iter)?;
        let authority_info = next_account_info(account_info_iter)?;
        let user_transfer_authority_info = next_account_info(account_info_iter)?;
        let pool_mint_info = next_account_info(account_info_iter)?;
        let source_info = next_account_info(account_info_iter)?;
        let swap_token_a_info = next_account_info(account_info_iter)?;
        let swap_token_b_info = next_account_info(account_info_iter)?;
        let destination_info = next_account_info(account_info_iter)?;
        let pool_fee_account_info = next_account_info(account_info_iter)?;
        let token_program_info = next_account_info(account_info_iter)?;

        let token_swap = SwapVersion::unpack(&swap_info.data.borrow())?;
        let destination_account =
            Self::unpack_token_account(destination_info, &token_swap.token_program_id())?;
        let swap_token_a =
            Self::unpack_token_account(swap_token_a_info, &token_swap.token_program_id())?;
        let swap_token_b =
            Self::unpack_token_account(swap_token_b_info, &token_swap.token_program_id())?;

        let trade_direction = if destination_account.mint == swap_token_a.mint {
            TradeDirection::AtoB
        } else if destination_account.mint == swap_token_b.mint {
            TradeDirection::BtoA
        } else {
            return Err(SwapError::IncorrectSwapAccount.into());
        };

        let (destination_a_info, destination_b_info) = match trade_direction {
            TradeDirection::AtoB => (Some(destination_info), None),
            TradeDirection::BtoA => (None, Some(destination_info)),
        };
        Self::check_accounts(
            token_swap.as_ref(),
            program_id,
            swap_info,
            authority_info,
            swap_token_a_info,
            swap_token_b_info,
            pool_mint_info,
            token_program_info,
            destination_a_info,
            destination_b_info,
            Some(pool_fee_account_info),
        )?;

        let pool_mint = Self::unpack_mint(pool_mint_info, &token_swap.token_program_id())?;
        let pool_mint_supply = to_u128(pool_mint.supply)?;
        let (swap_token_a_amount, swap_token_b_amount) = match trade_direction {
            TradeDirection::AtoB => (
                to_u128(
                    swap_token_a
                        .amount
                        .checked_sub(destination_token_amount)
                        .ok_or(SwapError::CalculationFailure)?,
                )?,
                to_u128(swap_token_b.amount)?,
            ),
            TradeDirection::BtoA => (
                to_u128(swap_token_a.amount)?,
                to_u128(
                    swap_token_b
                        .amount
                        .checked_sub(destination_token_amount)
                        .ok_or(SwapError::CalculationFailure)?,
                )?,
            ),
        };

        let burn_pool_token_amount = token_swap
            .swap_curve()
            .trading_tokens_to_pool_tokens(
                to_u128(destination_token_amount)?,
                swap_token_a_amount,
                swap_token_b_amount,
                pool_mint_supply,
                trade_direction,
                RoundDirection::Ceiling,
                token_swap.fees(),
            )
            .ok_or(SwapError::ZeroTradingTokens)?;

        let withdraw_fee: u128 = if *pool_fee_account_info.key == *source_info.key {
            // withdrawing from the fee account, don't assess withdraw fee
            0
        } else {
            token_swap
                .fees()
                .owner_withdraw_fee(burn_pool_token_amount)
                .ok_or(SwapError::FeeCalculationFailure)?
        };
        let pool_token_amount = burn_pool_token_amount
            .checked_add(withdraw_fee)
            .ok_or(SwapError::CalculationFailure)?;
        if to_u64(pool_token_amount)? > maximum_pool_token_amount {
            return Err(SwapError::ExceededSlippage.into());
        }
        if pool_token_amount == 0 {
            return Err(SwapError::ZeroTradingTokens.into());
        }

        if withdraw_fee > 0 {
            Self::token_transfer(
                swap_info.key,
                token_program_info.clone(),
                source_info.clone(),
                pool_fee_account_info.clone(),
                user_transfer_authority_info.clone(),
                token_swap.nonce(),
                to_u64(withdraw_fee)?,
            )?;
        }
        Self::token_burn(
            swap_info.key,
            token_program_info.clone(),
            source_info.clone(),
            pool_mint_info.clone(),
            user_transfer_authority_info.clone(),
            token_swap.nonce(),
            to_u64(burn_pool_token_amount)?,
        )?;
        match trade_direction {
            TradeDirection::AtoB => {
                Self::token_transfer(
                    swap_info.key,
                    token_program_info.clone(),
                    swap_token_a_info.clone(),
                    destination_info.clone(),
                    authority_info.clone(),
                    token_swap.nonce(),
                    destination_token_amount,
                )?;
            }
            TradeDirection::BtoA => {
                Self::token_transfer(
                    swap_info.key,
                    token_program_info.clone(),
                    swap_token_b_info.clone(),
                    destination_info.clone(),
                    authority_info.clone(),
                    token_swap.nonce(),
                    destination_token_amount,
                )?;
            }
        }

        Ok(())
    }

    /// Processes a [StartFarming](enum.Instruction.html).
    pub fn process_start_farming(
        program_id: &Pubkey,
        pool_token_amount: u64,
        accounts: &[AccountInfo],
    ) -> ProgramResult {
        let account_info_iter = &mut accounts.iter();
        let swap_info = next_account_info(account_info_iter)?;
        let farming_state_info = next_account_info(account_info_iter)?;
        let farming_ticket_info = next_account_info(account_info_iter)?;
        let farming_token_freeze_info = next_account_info(account_info_iter)?;
        let user_token_info = next_account_info(account_info_iter)?;
        let user_transfer_authority_info = next_account_info(account_info_iter)?;
        let user_key = next_account_info(account_info_iter)?;

        let token_program_info = next_account_info(account_info_iter)?;
        let clock_info = next_account_info(account_info_iter)?;

        let clock = &Clock::from_account_info(clock_info)?;
        let token_swap = SwapVersion::unpack(&swap_info.data.borrow())?;
        let farming_state = FarmingState::unpack(&farming_state_info.data.borrow())?;
        if *clock_info.key != solana_program::sysvar::clock::ID {
            return Err(ProgramError::InvalidAccountData);
        }

        Self::check_farming_accounts(
            program_id,
            token_swap.as_ref(),
            swap_info,
            &farming_state,
            farming_state_info,
            Some(token_program_info),
            Some(farming_token_freeze_info),
            None,
            None,
            None,
            None,
            None,
        )?;
        if FarmingTicket::is_initialized(&farming_ticket_info.data.borrow()) {
            return Err(SwapError::AlreadyInUse.into());
        }

        if !user_key.is_signer {
            return Err(ProgramError::MissingRequiredSignature);
        }

        Self::token_transfer(
            swap_info.key,
            token_program_info.clone(),
            user_token_info.clone(),
            farming_token_freeze_info.clone(),
            user_transfer_authority_info.clone(),
            token_swap.nonce(),
            pool_token_amount,
        )?;
        let obj = FarmingTicket {
            discriminator: u64::from_le_bytes(TICKET_DISCRIMINATOR),
            is_initialized: true,
            tokens_frozen: pool_token_amount,
            start_time: clock.unix_timestamp,
            end_time: UnixTimestamp::MAX,
            token_authority: user_key.key.clone(),
            farming_state: farming_state_info.key.clone(),
        };

        FarmingTicket::pack(obj, &mut farming_ticket_info.data.borrow_mut())?;
        Ok(())
    }

    /// Processes an [WithdrawFarmed](enum.Instruction.html).
    pub fn process_withdraw_farmed(
        program_id: &Pubkey,
        accounts: &[AccountInfo],
    ) -> ProgramResult {
        let account_info_iter = &mut accounts.iter();
        let swap_info = next_account_info(account_info_iter)?;
        let farming_info = next_account_info(account_info_iter)?;
        let farming_ticket_info = next_account_info(account_info_iter)?;
        let farming_token_info = next_account_info(account_info_iter)?;
        let swap_authority_info = next_account_info(account_info_iter)?;
        let user_token_info = next_account_info(account_info_iter)?;
        let user_transfer_authority_info = next_account_info(account_info_iter)?;
        let clock_info = next_account_info(account_info_iter)?;
        let token_program_info = next_account_info(account_info_iter)?;

        let clock = &Clock::from_account_info(clock_info)?;
        let token_swap = SwapVersion::unpack(&swap_info.data.borrow())?;
        let mut farming_ticket = FarmingTicket::unpack(&farming_ticket_info.data.borrow())?;
        let farming_state = FarmingState::unpack(&farming_info.data.borrow())?;

        if *clock_info.key != solana_program::sysvar::clock::ID {
            return Err(ProgramError::InvalidAccountData);
        }

        if !farming_ticket.is_initialized || !farming_state.is_initialized {
            return Err(ProgramError::UninitializedAccount.into());
        }
        Self::check_farming_accounts(
            program_id,
            token_swap.as_ref(),
            swap_info,
            &farming_state,
            farming_info,
            Some(token_program_info),
            None,
            Some(farming_token_info),
            Some(&farming_ticket),
            Some(farming_ticket_info),
            Some(user_transfer_authority_info),
            Some(swap_authority_info),
        )?;
        if !user_transfer_authority_info.is_signer {
            return Err(ProgramError::MissingRequiredSignature);
        }

        if !farming_state.is_no_withdrawal_period_passed(clock.unix_timestamp) {
            return Err(FarmingError::MinimumWithdrawalTimeNotPassed.into());
        }

        let (tokens_to_withdraw, timestamp) = farming_state
            .calculate_withdraw_tokens(&farming_ticket)
            .ok_or(FarmingError::FarmingTokenCalculationError)?;
        if tokens_to_withdraw == 0 || timestamp == farming_ticket.start_time {
            return Err(FarmingError::NoTokensToWithdraw.into());
        }
        farming_ticket.start_time = timestamp;

        let tokens_to_withdraw = to_u64(tokens_to_withdraw)?;

        Self::token_transfer(
            swap_info.key,
            token_program_info.clone(),
            farming_token_info.clone(),
            user_token_info.clone(),
            swap_authority_info.clone(),
            token_swap.nonce(),
            tokens_to_withdraw,
        )?;

        if farming_ticket.end_time != UnixTimestamp::MAX {
            farming_ticket = FarmingTicket::default();
        }

        FarmingTicket::pack(farming_ticket, &mut farming_ticket_info.data.borrow_mut())?;

        Ok(())
    }

    /// Processes an [EndFarming](enum.Instruction.html).
    pub fn process_end_farming(
        program_id: &Pubkey,
        accounts: &[AccountInfo],
    ) -> ProgramResult {
        let account_info_iter = &mut accounts.iter();
        let swap_info = next_account_info(account_info_iter)?;
        let farming_info = next_account_info(account_info_iter)?;
        let farming_ticket_info = next_account_info(account_info_iter)?;
        let pool_token_freeze_info = next_account_info(account_info_iter)?;
        let swap_authority_info = next_account_info(account_info_iter)?;
        let user_pool_token_info = next_account_info(account_info_iter)?;
        let user_transfer_authority_info = next_account_info(account_info_iter)?;
        let clock_info = next_account_info(account_info_iter)?;
        let token_program_info = next_account_info(account_info_iter)?;

        let clock = &Clock::from_account_info(clock_info)?;
        let token_swap = SwapVersion::unpack(&swap_info.data.borrow())?;
        let mut farming_ticket = FarmingTicket::unpack(&farming_ticket_info.data.borrow())?;
        let farming_state = FarmingState::unpack(&farming_info.data.borrow())?;

        if *clock_info.key != solana_program::sysvar::clock::ID {
            return Err(ProgramError::InvalidAccountData);
        }

        if !farming_ticket.is_initialized || !farming_state.is_initialized {
            return Err(ProgramError::UninitializedAccount.into());
        }

        Self::check_farming_accounts(
            program_id,
            token_swap.as_ref(),
            swap_info,
            &farming_state,
            farming_info,
            Some(token_program_info),
            Some(pool_token_freeze_info),
            None,
            Some(&farming_ticket),
            Some(farming_ticket_info),
            Some(user_transfer_authority_info),
            Some(swap_authority_info),
        )?;
        if !user_transfer_authority_info.is_signer {
            return Err(ProgramError::MissingRequiredSignature);
        }

        Self::token_transfer(
            swap_info.key,
            token_program_info.clone(),
            pool_token_freeze_info.clone(),
            user_pool_token_info.clone(),
            swap_authority_info.clone(),
            token_swap.nonce(),
            farming_ticket.tokens_frozen,
        )?;

        farming_ticket.end_time = clock.unix_timestamp;

        FarmingTicket::pack(farming_ticket, &mut farming_ticket_info.data.borrow_mut())?;

        Ok(())
    }

    /// Processes an [EndFarming](enum.Instruction.html).
    pub fn process_initialize_farming(
        program_id: &Pubkey,
        token_amount: u64,
        tokens_per_period: u64,
        period_length: u64,
        accounts: &[AccountInfo],
    ) -> ProgramResult {
        let account_info_iter = &mut accounts.iter();
        let swap_info = next_account_info(account_info_iter)?;
        let farming_info = next_account_info(account_info_iter)?;
        let farming_token_info = next_account_info(account_info_iter)?;
        let user_farming_token_info = next_account_info(account_info_iter)?;
        let user_transfer_authority_info = next_account_info(account_info_iter)?;
        let fee_account = next_account_info(account_info_iter)?;
        let fee_authority = next_account_info(account_info_iter)?;
        let authority_info = next_account_info(account_info_iter)?;
        let clock_info = next_account_info(account_info_iter)?;
        let token_program_info = next_account_info(account_info_iter)?;

        let clock = &Clock::from_account_info(clock_info)?;
        let token_swap = SwapVersion::unpack(&swap_info.data.borrow())?;

        let farming_token =
            Self::unpack_token_account(farming_token_info, &token_swap.token_program_id())?;

        let fee_token =
            Self::unpack_token_account(fee_account, &token_swap.token_program_id())?;


        if *clock_info.key != solana_program::sysvar::clock::ID {
            return Err(ProgramError::InvalidAccountData);
        }

        if swap_info.owner != program_id {
            return Err(ProgramError::IncorrectProgramId);
        }

        if !fee_authority.is_signer {
            return Err(ProgramError::MissingRequiredSignature);
        }

        if *fee_account.key != *token_swap.pool_fee_account() ||
            fee_token.owner != *fee_authority.key {
            return Err(ProgramError::InvalidAccountData);
        }

        if *authority_info.key != farming_token.owner {
            return Err(SwapError::InvalidOwner.into());
        }

        if *token_swap.farming_state() != *farming_info.key {
            return Err(ProgramError::InvalidAccountData.into());
        }

        if FarmingState::is_initialized(&farming_info.data.borrow())? {
            return Err(SwapError::AlreadyInUse.into());
        }

        Self::token_transfer(
            swap_info.key,
            token_program_info.clone(),
            user_farming_token_info.clone(),
            farming_token_info.clone(),
            user_transfer_authority_info.clone(),
            token_swap.nonce(),
            token_amount,
        )?;

        let obj = FarmingState {
            discriminator: u64::from_le_bytes(FARMING_STATE_DISCRIMINATOR),
            is_initialized: true,
            tokens_unlocked: 0,
            tokens_total: token_amount,
            tokens_per_period,
            period_length,
            start_time: clock.unix_timestamp,
            current_time: clock.unix_timestamp,
            attached_swap_account: *swap_info.key,
            farming_token_account: *farming_token_info.key,
            farming_snapshots: Default::default(),
        };

        FarmingState::pack(obj, &mut farming_info.data.borrow_mut())?;

        Ok(())
    }

    /// Processes a [TakeFarmingSnapshot](enum.Instruction.html).
    pub fn process_take_farming_snapshot(
        program_id: &Pubkey,
        accounts: &[AccountInfo],
    ) -> ProgramResult {
        let account_info_iter = &mut accounts.iter();
        let swap_info = next_account_info(account_info_iter)?;
        let farming_info = next_account_info(account_info_iter)?;
        let token_freeze_account_info = next_account_info(account_info_iter)?;
        let fee_account = next_account_info(account_info_iter)?;
        let fee_authority = next_account_info(account_info_iter)?;
        let clock_info = next_account_info(account_info_iter)?;

        let clock = &Clock::from_account_info(clock_info)?;
        let token_swap = SwapVersion::unpack(&swap_info.data.borrow())?;
        let farming_state = FarmingState::unpack(&farming_info.data.borrow())?;
        let token_freeze_account = spl_token::state::Account::unpack(&token_freeze_account_info.data.borrow())?;

        let fee_token =
            Self::unpack_token_account(fee_account, &token_swap.token_program_id())?;

        if *clock_info.key != solana_program::sysvar::clock::ID {
            return Err(ProgramError::InvalidAccountData);
        }

        if swap_info.owner != program_id {
            return Err(ProgramError::IncorrectProgramId);
        }

        if !fee_authority.is_signer {
            return Err(ProgramError::MissingRequiredSignature);
        }

        if *fee_account.key != *token_swap.pool_fee_account() ||
            fee_token.owner != *fee_authority.key {
            return Err(ProgramError::InvalidAccountData);
        }

        Self::check_farming_accounts(
            program_id,
            token_swap.as_ref(),
            swap_info,
            &farming_state,
            farming_info,
            None,
            None,
            None,
            None,
            None,
            None,
            None,
        )?;

        if *token_swap.farming_state() != *farming_info.key {
            return Err(ProgramError::InvalidAccountData.into());
        }

        if token_freeze_account.amount == 0 {
            return Err(FarmingError::CannotSnapshotNoTokensFrozen.into());
        }

        let mut farming_state = FarmingState::unpack_from_slice(&farming_info.data.borrow_mut())?;

        let mut last_snapshot_time = farming_state.start_time;
        let last_index = farming_state.farming_snapshots.next_index as usize;
        if last_index > 0 {
            last_snapshot_time = farming_state.farming_snapshots.snapshots[last_index - 1].time;
        }

        let periods_passed = ((clock.unix_timestamp - last_snapshot_time) as u64) / farming_state.period_length;
        if periods_passed == 0 {
            return Err(FarmingError::CannotSnapshotNoTokensToUnlock.into());
        }

        farming_state.current_time = last_snapshot_time + (periods_passed * farming_state.period_length) as i64;

        let tokens_to_unlock = periods_passed * farming_state.tokens_per_period;


        let last_tokens_unlocked = farming_state.tokens_unlocked;
        farming_state.tokens_unlocked = farming_state.tokens_unlocked
            .checked_add(tokens_to_unlock)
            .ok_or(FarmingError::FarmingTokenCalculationError)?;
        if farming_state.tokens_unlocked > farming_state.tokens_total {
            farming_state.tokens_unlocked = farming_state.tokens_total;
        }
        if last_tokens_unlocked == farming_state.tokens_unlocked {
            return Err(FarmingError::CannotSnapshotNoTokensToUnlock.into());
        }

        let index = farming_state.farming_snapshots.next_index as usize;

        if index == QUEUE_LENGTH {
            return Err(ProgramError::AccountDataTooSmall);
        }

        farming_state.farming_snapshots.snapshots.push(Snapshot {
            is_initialized: true,
            tokens_frozen: token_freeze_account.amount,
            farming_tokens: farming_state.tokens_unlocked,
            time: clock.unix_timestamp,
        });
        farming_state.farming_snapshots.next_index = (index + 1) as u64;

        FarmingState::pack(farming_state, &mut farming_info.data.borrow_mut())?;

        Ok(())
    }

    /// Processes an [Instruction](enum.Instruction.html).
    pub fn process(program_id: &Pubkey, accounts: &[AccountInfo], input: &[u8]) -> ProgramResult {
        Self::process_with_constraints(program_id, accounts, input, &SWAP_CONSTRAINTS)
    }

    /// Processes an instruction given extra constraint
    pub fn process_with_constraints(
        program_id: &Pubkey,
        accounts: &[AccountInfo],
        input: &[u8],
        swap_constraints: &Option<SwapConstraints>,
    ) -> ProgramResult {
        let instruction = SwapInstruction::unpack(input)?;
        match instruction {
            SwapInstruction::Initialize(Initialize {
                                            nonce,
                                            fees,
                                            swap_curve,
                                        }) => {
                msg!("Instruction: Init");
                Self::process_initialize(
                    program_id,
                    nonce,
                    fees,
                    swap_curve,
                    accounts,
                    swap_constraints,
                )
            }
            SwapInstruction::Swap(Swap {
                                      amount_in,
                                      minimum_amount_out,
                                  }) => {
                msg!("Instruction: Swap");
                Self::process_swap(program_id, amount_in, minimum_amount_out, accounts)
            }
            SwapInstruction::DepositAllTokenTypes(DepositAllTokenTypes {
                                                      pool_token_amount,
                                                      maximum_token_a_amount,
                                                      maximum_token_b_amount,
                                                  }) => {
                msg!("Instruction: DepositAllTokenTypes");
                Self::process_deposit_all_token_types(
                    program_id,
                    pool_token_amount,
                    maximum_token_a_amount,
                    maximum_token_b_amount,
                    accounts,
                )
            }
            SwapInstruction::WithdrawAllTokenTypes(WithdrawAllTokenTypes {
                                                       pool_token_amount,
                                                       minimum_token_a_amount,
                                                       minimum_token_b_amount,
                                                   }) => {
                msg!("Instruction: WithdrawAllTokenTypes");
                Self::process_withdraw_all_token_types(
                    program_id,
                    pool_token_amount,
                    minimum_token_a_amount,
                    minimum_token_b_amount,
                    accounts,
                )
            }
            SwapInstruction::DepositSingleTokenTypeExactAmountIn(
                DepositSingleTokenTypeExactAmountIn {
                    source_token_amount,
                    minimum_pool_token_amount,
                },
            ) => {
                msg!("Instruction: DepositSingleTokenTypeExactAmountIn");
                Self::process_deposit_single_token_type_exact_amount_in(
                    program_id,
                    source_token_amount,
                    minimum_pool_token_amount,
                    accounts,
                )
            }
            SwapInstruction::WithdrawSingleTokenTypeExactAmountOut(
                WithdrawSingleTokenTypeExactAmountOut {
                    destination_token_amount,
                    maximum_pool_token_amount,
                },
            ) => {
                msg!("Instruction: WithdrawSingleTokenTypeExactAmountOut");
                Self::process_withdraw_single_token_type_exact_amount_out(
                    program_id,
                    destination_token_amount,
                    maximum_pool_token_amount,
                    accounts,
                )
            }
            SwapInstruction::StartFarming(
                StartFarming {
                    pool_token_amount,
                },
            ) => {
                msg!("Instruction: StartFarming");
                Self::process_start_farming(
                    program_id,
                    pool_token_amount,
                    accounts,
                )
            }
            SwapInstruction::WithdrawFarmed => {
                msg!("Instruction: WithdrawFarmed");
                Self::process_withdraw_farmed(
                    program_id,
                    accounts,
                )
            }
            SwapInstruction::EndFarming => {
                msg!("Instruction: EndFarming");
                Self::process_end_farming(
                    program_id,
                    accounts,
                )
            }
            SwapInstruction::InitializeFarming(
                InitializeFarming {
                    token_amount,
                    tokens_per_period,
                    period_length,
                },
            ) => {
                msg!("Instruction: InitializeFarming");
                Self::process_initialize_farming(
                    program_id,
                    token_amount,
                    tokens_per_period,
                    period_length,
                    accounts,
                )
            }
            SwapInstruction::TakeFarmingSnapshot => {
                msg!("Instruction: TakeFarmingSnapshot");
                Self::process_take_farming_snapshot(
                    program_id,
                    accounts,
                )
            }
        }
    }
}

impl PrintProgramError for SwapError {
    fn print<E>(&self)
        where
            E: 'static + std::error::Error + DecodeError<E> + PrintProgramError + FromPrimitive,
    {
        match self {
            SwapError::AlreadyInUse => msg!("Error: Swap account already in use"),
            SwapError::InvalidProgramAddress => {
                msg!("Error: Invalid program address generated from nonce and key")
            }
            SwapError::InvalidOwner => {
                msg!("Error: The input account owner is not the program address")
            }
            SwapError::InvalidOutputOwner => {
                msg!("Error: Output pool account owner cannot be the program address")
            }
            SwapError::ExpectedMint => msg!("Error: Deserialized account is not an SPL Token mint"),
            SwapError::ExpectedAccount => {
                msg!("Error: Deserialized account is not an SPL Token account")
            }
            SwapError::EmptySupply => msg!("Error: Input token account empty"),
            SwapError::InvalidSupply => msg!("Error: Pool token mint has a non-zero supply"),
            SwapError::RepeatedMint => msg!("Error: Swap input token accounts have the same mint"),
            SwapError::InvalidDelegate => msg!("Error: Token account has a delegate"),
            SwapError::InvalidInput => msg!("Error: InvalidInput"),
            SwapError::IncorrectSwapAccount => {
                msg!("Error: Address of the provided swap token account is incorrect")
            }
            SwapError::IncorrectPoolMint => {
                msg!("Error: Address of the provided pool token mint is incorrect")
            }
            SwapError::InvalidOutput => msg!("Error: InvalidOutput"),
            SwapError::CalculationFailure => msg!("Error: CalculationFailure"),
            SwapError::InvalidInstruction => msg!("Error: InvalidInstruction"),
            SwapError::ExceededSlippage => {
                msg!("Error: Swap instruction exceeds desired slippage limit")
            }
            SwapError::InvalidCloseAuthority => msg!("Error: Token account has a close authority"),
            SwapError::InvalidFreezeAuthority => {
                msg!("Error: Pool token mint has a freeze authority")
            }
            SwapError::IncorrectFeeAccount => msg!("Error: Pool fee token account incorrect"),
            SwapError::ZeroTradingTokens => {
                msg!("Error: Given pool token amount results in zero trading tokens")
            }
            SwapError::FeeCalculationFailure => msg!(
                "Error: The fee calculation failed due to overflow, underflow, or unexpected 0"
            ),
            SwapError::ConversionFailure => msg!("Error: Conversion to or from u64 failed."),
            SwapError::InvalidFee => {
                msg!("Error: The provided fee does not match the program owner's constraints")
            }
            SwapError::IncorrectTokenProgramId => {
                msg!("Error: The provided token program does not match the token program expected by the swap")
            }
            SwapError::UnsupportedCurveType => {
                msg!("Error: The provided curve type is not supported by the program owner")
            }
            SwapError::InvalidCurve => {
                msg!("Error: The provided curve parameters are invalid")
            }
            SwapError::UnsupportedCurveOperation => {
                msg!("Error: The operation cannot be performed on the given curve")
            }
        }
    }
}

fn to_u128(val: u64) -> Result<u128, SwapError> {
    val.try_into().map_err(|_| SwapError::ConversionFailure)
}

fn to_u64(val: u128) -> Result<u64, SwapError> {
    val.try_into().map_err(|_| SwapError::ConversionFailure)
}

#[cfg(test)]
mod tests {
    use std::str::FromStr;
    use std::time::{SystemTime, UNIX_EPOCH};

    use solana_program::{instruction::Instruction, program_stubs, rent::Rent};
    use solana_sdk::account::{Account, create_account_for_test, create_is_signer_account_infos};
    use spl_token::{
        error::TokenError,
        instruction::{
            approve, AuthorityType, initialize_account, initialize_mint, mint_to, revoke,
            set_authority,
        },
    };

    use crate::{
        curve::{
            base::CurveType, constant_product::ConstantProductCurve,
        },
        curve::calculator::{CurveCalculator, INITIAL_SWAP_POOL_AMOUNT},
        instruction::{
            deposit_all_token_types, deposit_single_token_type_exact_amount_in, initialize, swap,
            withdraw_all_token_types, withdraw_single_token_type_exact_amount_out,
        },
    };
    use crate::instruction::{end_farming, initialize_farming, start_farming, take_farming_snapshot, withdraw_farmed};

    use super::*;

    // Test program id for the swap program.
    const SWAP_PROGRAM_ID: Pubkey = Pubkey::new_from_array([2u8; 32]);
    // Test program id for the token program.
    const TOKEN_PROGRAM_ID: Pubkey = Pubkey::new_from_array([1u8; 32]);

    struct TestSyscallStubs {}

    impl program_stubs::SyscallStubs for TestSyscallStubs {
        fn sol_invoke_signed(
            &self,
            instruction: &Instruction,
            account_infos: &[AccountInfo],
            signers_seeds: &[&[&[u8]]],
        ) -> ProgramResult {
            msg!("TestSyscallStubs::sol_invoke_signed()");

            let mut new_account_infos = vec![];

            // mimic check for token program in accounts
            if !account_infos.iter().any(|x| *x.key == TOKEN_PROGRAM_ID) {
                return Err(ProgramError::InvalidAccountData);
            }

            for meta in instruction.accounts.iter() {
                for account_info in account_infos.iter() {
                    if meta.pubkey == *account_info.key {
                        let mut new_account_info = account_info.clone();
                        for seeds in signers_seeds.iter() {
                            let signer =
                                Pubkey::create_program_address(&seeds, &SWAP_PROGRAM_ID).unwrap();
                            if *account_info.key == signer {
                                new_account_info.is_signer = true;
                            }
                        }
                        new_account_infos.push(new_account_info);
                    }
                }
            }

            spl_token::processor::Processor::process(
                &instruction.program_id,
                &new_account_infos,
                &instruction.data,
            )
        }
    }

    fn test_syscall_stubs() {
        use std::sync::Once;
        static ONCE: Once = Once::new();

        ONCE.call_once(|| {
            program_stubs::set_syscall_stubs(Box::new(TestSyscallStubs {}));
        });
    }

    struct SwapAccountInfo {
        nonce: u8,
        authority_key: Pubkey,
        fees: Fees,
        swap_curve: SwapCurve,
        swap_key: Pubkey,
        swap_account: Account,
        pool_mint_key: Pubkey,
        pool_mint_account: Account,
        pool_fee_key: Pubkey,
        pool_fee_account: Account,
        pool_token_key: Pubkey,
        pool_token_account: Account,
        token_a_key: Pubkey,
        token_a_account: Account,
        token_a_mint_key: Pubkey,
        token_a_mint_account: Account,
        token_b_key: Pubkey,
        token_b_account: Account,
        token_b_mint_key: Pubkey,
        token_b_mint_account: Account,
        token_freeze_account: Account,
        token_freeze_key: Pubkey,
        farming_state_key: Pubkey,
        farming_state_account: Account,
    }

    impl SwapAccountInfo {
        pub fn new(
            user_key: &Pubkey,
            fees: Fees,
            swap_curve: SwapCurve,
            token_a_amount: u64,
            token_b_amount: u64,
        ) -> Self {
            let swap_key = Pubkey::new_unique();
            let swap_account = Account::new(0, SwapVersion::LATEST_LEN, &SWAP_PROGRAM_ID);
            let (authority_key, nonce) =
                Pubkey::find_program_address(&[&swap_key.to_bytes()[..]], &SWAP_PROGRAM_ID);

            let (pool_mint_key, mut pool_mint_account) =
                create_mint(&TOKEN_PROGRAM_ID, &authority_key, None);
            let (pool_token_key, pool_token_account) = mint_token(
                &TOKEN_PROGRAM_ID,
                &pool_mint_key,
                &mut pool_mint_account,
                &authority_key,
                &user_key,
                0,
            );
            let mut constrained_fee_key = *user_key;
            if let Some(constraints) = crate::constraints::SWAP_CONSTRAINTS {
                constrained_fee_key = Pubkey::from_str(constraints.owner_key).expect("cannot create pubkey");
            }
            let (pool_fee_key, pool_fee_account) = mint_token(
                &TOKEN_PROGRAM_ID,
                &pool_mint_key,
                &mut pool_mint_account,
                &authority_key,
                &constrained_fee_key,
                0,
            );
            let (token_a_mint_key, mut token_a_mint_account) =
                create_mint(&TOKEN_PROGRAM_ID, &user_key, None);
            let (token_a_key, token_a_account) = mint_token(
                &TOKEN_PROGRAM_ID,
                &token_a_mint_key,
                &mut token_a_mint_account,
                &user_key,
                &authority_key,
                token_a_amount,
            );
            let (token_b_mint_key, mut token_b_mint_account) =
                create_mint(&TOKEN_PROGRAM_ID, &user_key, None);
            let (token_b_key, token_b_account) = mint_token(
                &TOKEN_PROGRAM_ID,
                &token_b_mint_key,
                &mut token_b_mint_account,
                &user_key,
                &authority_key,
                token_b_amount,
            );

            let (token_freeze_key, token_freeze_account) = mint_token(
                &TOKEN_PROGRAM_ID,
                &pool_mint_key,
                &mut pool_mint_account,
                &authority_key,
                &authority_key,
                0,
            );
            let farming_state_key = Pubkey::new_unique();
            let farming_state_account = Account::new(0, FarmingState::LEN, &SWAP_PROGRAM_ID);

            SwapAccountInfo {
                nonce,
                authority_key,
                fees,
                swap_curve,
                swap_key,
                swap_account,
                pool_mint_key,
                pool_mint_account,
                pool_fee_key,
                pool_fee_account,
                pool_token_key,
                pool_token_account,
                token_a_key,
                token_a_account,
                token_a_mint_key,
                token_a_mint_account,
                token_b_key,
                token_b_account,
                token_b_mint_key,
                token_b_mint_account,
                token_freeze_account,
                token_freeze_key,
                farming_state_key,
                farming_state_account,
            }
        }

        pub fn initialize_swap(&mut self) -> ProgramResult {
            do_process_instruction(
                initialize(
                    &SWAP_PROGRAM_ID,
                    &TOKEN_PROGRAM_ID,
                    &self.swap_key,
                    &self.authority_key,
                    &self.token_a_key,
                    &self.token_b_key,
                    &self.pool_mint_key,
                    &self.pool_fee_key,
                    &self.pool_token_key,
                    self.nonce,
                    self.fees.clone(),
                    self.swap_curve.clone(),
                    &self.farming_state_key,
                    &self.token_freeze_key,
                )
                    .unwrap(),
                vec![
                    &mut self.swap_account,
                    &mut Account::default(),
                    &mut self.token_a_account,
                    &mut self.token_b_account,
                    &mut self.pool_mint_account,
                    &mut self.pool_fee_account,
                    &mut self.pool_token_account,
                    &mut Account::default(),
                    &mut self.farming_state_account,
                    &mut self.token_freeze_account,
                ],
            )
        }

        pub fn setup_token_accounts(
            &mut self,
            mint_owner: &Pubkey,
            account_owner: &Pubkey,
            a_amount: u64,
            b_amount: u64,
            pool_amount: u64,
        ) -> (Pubkey, Account, Pubkey, Account, Pubkey, Account) {
            let (token_a_key, token_a_account) = mint_token(
                &TOKEN_PROGRAM_ID,
                &self.token_a_mint_key,
                &mut self.token_a_mint_account,
                &mint_owner,
                &account_owner,
                a_amount,
            );
            let (token_b_key, token_b_account) = mint_token(
                &TOKEN_PROGRAM_ID,
                &self.token_b_mint_key,
                &mut self.token_b_mint_account,
                &mint_owner,
                &account_owner,
                b_amount,
            );
            let (pool_key, pool_account) = mint_token(
                &TOKEN_PROGRAM_ID,
                &self.pool_mint_key,
                &mut self.pool_mint_account,
                &self.authority_key,
                &account_owner,
                pool_amount,
            );
            (
                token_a_key,
                token_a_account,
                token_b_key,
                token_b_account,
                pool_key,
                pool_account,
            )
        }

        fn get_token_account(&self, account_key: &Pubkey) -> &Account {
            if *account_key == self.token_a_key {
                return &self.token_a_account;
            } else if *account_key == self.token_b_key {
                return &self.token_b_account;
            }
            panic!("Could not find matching swap token account");
        }

        fn set_token_account(&mut self, account_key: &Pubkey, account: Account) {
            if *account_key == self.token_a_key {
                self.token_a_account = account;
                return;
            } else if *account_key == self.token_b_key {
                self.token_b_account = account;
                return;
            }
            panic!("Could not find matching swap token account");
        }

        #[allow(clippy::too_many_arguments)]
        pub fn swap(
            &mut self,
            user_key: &Pubkey,
            user_source_key: &Pubkey,
            mut user_source_account: &mut Account,
            swap_source_key: &Pubkey,
            swap_destination_key: &Pubkey,
            user_destination_key: &Pubkey,
            mut user_destination_account: &mut Account,
            amount_in: u64,
            minimum_amount_out: u64,
        ) -> ProgramResult {
            let user_transfer_key = Pubkey::new_unique();
            // approve moving from user source account
            do_process_instruction(
                approve(
                    &TOKEN_PROGRAM_ID,
                    &user_source_key,
                    &user_transfer_key,
                    &user_key,
                    &[],
                    amount_in,
                )
                    .unwrap(),
                vec![
                    &mut user_source_account,
                    &mut Account::default(),
                    &mut Account::default(),
                ],
            )
                .unwrap();

            let mut swap_source_account = self.get_token_account(swap_source_key).clone();
            let mut swap_destination_account = self.get_token_account(swap_destination_key).clone();

            // perform the swap
            do_process_instruction(
                swap(
                    &SWAP_PROGRAM_ID,
                    &TOKEN_PROGRAM_ID,
                    &self.swap_key,
                    &self.authority_key,
                    &user_transfer_key,
                    &user_source_key,
                    &swap_source_key,
                    &swap_destination_key,
                    &user_destination_key,
                    &self.pool_mint_key,
                    &self.pool_fee_key,
                    None,
                    Swap {
                        amount_in,
                        minimum_amount_out,
                    },
                )
                    .unwrap(),
                vec![
                    &mut self.swap_account,
                    &mut Account::default(),
                    &mut Account::default(),
                    &mut user_source_account,
                    &mut swap_source_account,
                    &mut swap_destination_account,
                    &mut user_destination_account,
                    &mut self.pool_mint_account,
                    &mut self.pool_fee_account,
                    &mut Account::default(),
                ],
            )?;

            self.set_token_account(swap_source_key, swap_source_account);
            self.set_token_account(swap_destination_key, swap_destination_account);

            Ok(())
        }

        #[allow(clippy::too_many_arguments)]
        pub fn deposit_all_token_types(
            &mut self,
            depositor_key: &Pubkey,
            depositor_token_a_key: &Pubkey,
            mut depositor_token_a_account: &mut Account,
            depositor_token_b_key: &Pubkey,
            mut depositor_token_b_account: &mut Account,
            depositor_pool_key: &Pubkey,
            mut depositor_pool_account: &mut Account,
            pool_token_amount: u64,
            maximum_token_a_amount: u64,
            maximum_token_b_amount: u64,
        ) -> ProgramResult {
            let user_transfer_authority = Pubkey::new_unique();
            do_process_instruction(
                approve(
                    &TOKEN_PROGRAM_ID,
                    &depositor_token_a_key,
                    &user_transfer_authority,
                    &depositor_key,
                    &[],
                    maximum_token_a_amount,
                )
                    .unwrap(),
                vec![
                    &mut depositor_token_a_account,
                    &mut Account::default(),
                    &mut Account::default(),
                ],
            )
                .unwrap();

            do_process_instruction(
                approve(
                    &TOKEN_PROGRAM_ID,
                    &depositor_token_b_key,
                    &user_transfer_authority,
                    &depositor_key,
                    &[],
                    maximum_token_b_amount,
                )
                    .unwrap(),
                vec![
                    &mut depositor_token_b_account,
                    &mut Account::default(),
                    &mut Account::default(),
                ],
            )
                .unwrap();

            do_process_instruction(
                deposit_all_token_types(
                    &SWAP_PROGRAM_ID,
                    &TOKEN_PROGRAM_ID,
                    &self.swap_key,
                    &self.authority_key,
                    &user_transfer_authority,
                    &depositor_token_a_key,
                    &depositor_token_b_key,
                    &self.token_a_key,
                    &self.token_b_key,
                    &self.pool_mint_key,
                    &depositor_pool_key,
                    DepositAllTokenTypes {
                        pool_token_amount,
                        maximum_token_a_amount,
                        maximum_token_b_amount,
                    },
                )
                    .unwrap(),
                vec![
                    &mut self.swap_account,
                    &mut Account::default(),
                    &mut Account::default(),
                    &mut depositor_token_a_account,
                    &mut depositor_token_b_account,
                    &mut self.token_a_account,
                    &mut self.token_b_account,
                    &mut self.pool_mint_account,
                    &mut depositor_pool_account,
                    &mut Account::default(),
                ],
            )
        }

        pub fn deposit_all_user_token_types(
            &mut self,
            user_info: &mut UserFarmingInfo,
            pool_token_amount: u64,
            maximum_token_a_amount: u64,
            maximum_token_b_amount: u64,
        ) -> ProgramResult {
            return self.deposit_all_token_types(
                &user_info.user_key,
                &user_info.token_a_key,
                &mut user_info.token_a_account,
                &user_info.token_b_key,
                &mut user_info.token_b_account,
                &user_info.pool_key,
                &mut user_info.pool_account,
                pool_token_amount,
                maximum_token_a_amount,
                maximum_token_b_amount,
            );
        }

        #[allow(clippy::too_many_arguments)]
        pub fn withdraw_all_token_types(
            &mut self,
            user_key: &Pubkey,
            pool_key: &Pubkey,
            mut pool_account: &mut Account,
            token_a_key: &Pubkey,
            mut token_a_account: &mut Account,
            token_b_key: &Pubkey,
            mut token_b_account: &mut Account,
            pool_token_amount: u64,
            minimum_token_a_amount: u64,
            minimum_token_b_amount: u64,
        ) -> ProgramResult {
            let user_transfer_authority_key = Pubkey::new_unique();
            // approve user transfer authority to take out pool tokens
            do_process_instruction(
                approve(
                    &TOKEN_PROGRAM_ID,
                    &pool_key,
                    &user_transfer_authority_key,
                    &user_key,
                    &[],
                    pool_token_amount,
                )
                    .unwrap(),
                vec![
                    &mut pool_account,
                    &mut Account::default(),
                    &mut Account::default(),
                ],
            )
                .unwrap();
            // withdraw token a and b correctly
            do_process_instruction(
                withdraw_all_token_types(
                    &SWAP_PROGRAM_ID,
                    &TOKEN_PROGRAM_ID,
                    &self.swap_key,
                    &self.authority_key,
                    &user_transfer_authority_key,
                    &self.pool_mint_key,
                    &self.pool_fee_key,
                    &pool_key,
                    &self.token_a_key,
                    &self.token_b_key,
                    &token_a_key,
                    &token_b_key,
                    WithdrawAllTokenTypes {
                        pool_token_amount,
                        minimum_token_a_amount,
                        minimum_token_b_amount,
                    },
                )
                    .unwrap(),
                vec![
                    &mut self.swap_account,
                    &mut Account::default(),
                    &mut Account::default(),
                    &mut self.pool_mint_account,
                    &mut pool_account,
                    &mut self.token_a_account,
                    &mut self.token_b_account,
                    &mut token_a_account,
                    &mut token_b_account,
                    &mut self.pool_fee_account,
                    &mut Account::default(),
                ],
            )
        }

        #[allow(clippy::too_many_arguments)]
        pub fn deposit_single_token_type_exact_amount_in(
            &mut self,
            depositor_key: &Pubkey,
            deposit_account_key: &Pubkey,
            mut deposit_token_account: &mut Account,
            deposit_pool_key: &Pubkey,
            mut deposit_pool_account: &mut Account,
            source_token_amount: u64,
            minimum_pool_token_amount: u64,
        ) -> ProgramResult {
            let user_transfer_authority_key = Pubkey::new_unique();
            do_process_instruction(
                approve(
                    &TOKEN_PROGRAM_ID,
                    &deposit_account_key,
                    &user_transfer_authority_key,
                    &depositor_key,
                    &[],
                    source_token_amount,
                )
                    .unwrap(),
                vec![
                    &mut deposit_token_account,
                    &mut Account::default(),
                    &mut Account::default(),
                ],
            )
                .unwrap();

            do_process_instruction(
                deposit_single_token_type_exact_amount_in(
                    &SWAP_PROGRAM_ID,
                    &TOKEN_PROGRAM_ID,
                    &self.swap_key,
                    &self.authority_key,
                    &user_transfer_authority_key,
                    &deposit_account_key,
                    &self.token_a_key,
                    &self.token_b_key,
                    &self.pool_mint_key,
                    &deposit_pool_key,
                    DepositSingleTokenTypeExactAmountIn {
                        source_token_amount,
                        minimum_pool_token_amount,
                    },
                )
                    .unwrap(),
                vec![
                    &mut self.swap_account,
                    &mut Account::default(),
                    &mut Account::default(),
                    &mut deposit_token_account,
                    &mut self.token_a_account,
                    &mut self.token_b_account,
                    &mut self.pool_mint_account,
                    &mut deposit_pool_account,
                    &mut Account::default(),
                ],
            )
        }

        #[allow(clippy::too_many_arguments)]
        pub fn withdraw_single_token_type_exact_amount_out(
            &mut self,
            user_key: &Pubkey,
            pool_key: &Pubkey,
            mut pool_account: &mut Account,
            destination_key: &Pubkey,
            mut destination_account: &mut Account,
            destination_token_amount: u64,
            maximum_pool_token_amount: u64,
        ) -> ProgramResult {
            let user_transfer_authority_key = Pubkey::new_unique();
            // approve user transfer authority to take out pool tokens
            do_process_instruction(
                approve(
                    &TOKEN_PROGRAM_ID,
                    &pool_key,
                    &user_transfer_authority_key,
                    &user_key,
                    &[],
                    maximum_pool_token_amount,
                )
                    .unwrap(),
                vec![
                    &mut pool_account,
                    &mut Account::default(),
                    &mut Account::default(),
                ],
            ).unwrap();
            do_process_instruction(
                withdraw_single_token_type_exact_amount_out(
                    &SWAP_PROGRAM_ID,
                    &TOKEN_PROGRAM_ID,
                    &self.swap_key,
                    &self.authority_key,
                    &user_transfer_authority_key,
                    &self.pool_mint_key,
                    &self.pool_fee_key,
                    &pool_key,
                    &self.token_a_key,
                    &self.token_b_key,
                    &destination_key,
                    WithdrawSingleTokenTypeExactAmountOut {
                        destination_token_amount,
                        maximum_pool_token_amount,
                    },
                )
                    .unwrap(),
                vec![
                    &mut self.swap_account,
                    &mut Account::default(),
                    &mut Account::default(),
                    &mut self.pool_mint_account,
                    &mut pool_account,
                    &mut self.token_a_account,
                    &mut self.token_b_account,
                    &mut destination_account,
                    &mut self.pool_fee_account,
                    &mut Account::default(),
                ],
            )
        }

        #[allow(clippy::too_many_arguments)]
        pub fn init_farming(
            &mut self,
            user_key: &Pubkey,
            clock_key: &Pubkey,
            mut clock_account: &mut Account,
            user_farming_token_key: &Pubkey,
            mut user_farming_token_account: &mut Account,
            swap_farming_token_key: &Pubkey,
            mut swap_farming_token_account: &mut Account,
            token_amount: u64,
            tokens_per_period: u64,
            period_length: u64,
        ) -> ProgramResult {
            let fee_authority = spl_token::state::Account::unpack(
                self.pool_fee_account.data.as_slice())
                .expect("")
                .owner;

            let user_transfer_authority_key = Pubkey::new_unique();
            // approve user transfer authority to take out pool tokens
            do_process_instruction(
                approve(
                    &TOKEN_PROGRAM_ID,
                    &user_farming_token_key,
                    &user_transfer_authority_key,
                    &user_key,
                    &[],
                    token_amount,
                )
                    .unwrap(),
                vec![
                    &mut user_farming_token_account,
                    &mut Account::default(),
                    &mut Account::default(),
                ],
            )
                .unwrap();

            do_process_instruction(
                initialize_farming(
                    &SWAP_PROGRAM_ID,
                    &TOKEN_PROGRAM_ID,
                    &self.swap_key,
                    &self.farming_state_key,
                    &swap_farming_token_key,
                    &user_farming_token_key,
                    &user_transfer_authority_key,
                    &self.pool_fee_key,
                    &fee_authority,
                    &self.authority_key,
                    &clock_key,
                    InitializeFarming {
                        tokens_per_period,
                        period_length,
                        token_amount,
                    },
                )
                    .unwrap(),
                vec![
                    &mut self.swap_account,
                    &mut self.farming_state_account,
                    &mut swap_farming_token_account,
                    &mut user_farming_token_account,
                    &mut Account::default(),
                    &mut self.pool_fee_account,
                    &mut Account::default(),
                    &mut Account::default(),
                    &mut clock_account,
                    &mut Account::default(),
                ],
            )
        }

        #[allow(clippy::too_many_arguments)]
        pub fn take_farming_snapshot(
            &mut self,
            clock_key: &Pubkey,
            mut clock_account: &mut Account,
        ) -> ProgramResult {
            let fee_authority = spl_token::state::Account::unpack(
                self.pool_fee_account.data.as_slice())
                .expect("")
                .owner;

            do_process_instruction(
                take_farming_snapshot(
                    &SWAP_PROGRAM_ID,
                    &self.swap_key,
                    &self.farming_state_key,
                    &self.token_freeze_key,
                    &self.pool_fee_key,
                    &fee_authority,
                    &clock_key,
                )
                    .unwrap(),
                vec![
                    &mut self.swap_account,
                    &mut self.farming_state_account,
                    &mut self.token_freeze_account,
                    &mut self.pool_fee_account,
                    &mut Account::default(),
                    &mut clock_account,
                ],
            )
        }

        #[allow(clippy::too_many_arguments)]
        pub fn start_farming(
            &mut self,
            user_key: &Pubkey,
            user_pool_token_key: &Pubkey,
            mut user_pool_token_account: &mut Account,
            farming_ticket_key: &Pubkey,
            mut farming_ticket_account: &mut Account,
            clock_key: &Pubkey,
            mut clock_account: &mut Account,
            tokens_to_freeze: u64,
        ) -> ProgramResult {
            let user_transfer_authority_key = Pubkey::new_unique();
            // approve user transfer authority to take out pool tokens
            do_process_instruction(
                approve(
                    &TOKEN_PROGRAM_ID,
                    &user_pool_token_key,
                    &user_transfer_authority_key,
                    &user_key,
                    &[],
                    tokens_to_freeze,
                )
                    .unwrap(),
                vec![
                    &mut user_pool_token_account,
                    &mut Account::default(),
                    &mut Account::default(),
                ],
            )
                .unwrap();

            do_process_instruction(
                start_farming(
                    &SWAP_PROGRAM_ID,
                    &self.swap_key,
                    &self.farming_state_key,
                    &farming_ticket_key,
                    &self.token_freeze_key,
                    &user_pool_token_key,
                    &user_transfer_authority_key,
                    &user_key,
                    &TOKEN_PROGRAM_ID,
                    &clock_key,
                    StartFarming {
                        pool_token_amount: tokens_to_freeze,
                    },
                )
                    .unwrap(),
                vec![
                    &mut self.swap_account,
                    &mut self.farming_state_account,
                    &mut farming_ticket_account,
                    &mut self.token_freeze_account,
                    &mut user_pool_token_account,
                    &mut Account::default(),
                    &mut Account::default(),
                    &mut Account::default(),
                    &mut clock_account,
                ],
            )
        }

        #[allow(clippy::too_many_arguments)]
        pub fn withdraw_farmed(
            &mut self,
            user_farming_token_key: &Pubkey,
            mut user_farming_token_account: &mut Account,
            farming_ticket_key: &Pubkey,
            mut farming_ticket_account: &mut Account,
            farming_token_key: &Pubkey,
            mut farming_token_account: &mut Account,
            user_authority_key: &Pubkey,
            clock_key: &Pubkey,
            mut clock_account: &mut Account,
        ) -> ProgramResult {
            do_process_instruction(
                withdraw_farmed(
                    &SWAP_PROGRAM_ID,
                    &TOKEN_PROGRAM_ID,
                    &self.swap_key,
                    &self.farming_state_key,
                    &farming_ticket_key,
                    &farming_token_key,
                    &self.authority_key,
                    &user_farming_token_key,
                    &user_authority_key,
                    &clock_key,
                )
                    .unwrap(),
                vec![
                    &mut self.swap_account,
                    &mut self.farming_state_account,
                    &mut farming_ticket_account,
                    &mut farming_token_account,
                    &mut Account::default(),
                    &mut user_farming_token_account,
                    &mut Account::default(),
                    &mut clock_account,
                    &mut Account::default(),
                ],
            )
        }

        #[allow(clippy::too_many_arguments)]
        pub fn end_farming(
            &mut self,
            farming_ticket_key: &Pubkey,
            mut farming_ticket_account: &mut Account,
            user_pool_token_key: &Pubkey,
            mut user_pool_token_account: &mut Account,
            user_authority_key: &Pubkey,
            clock_key: &Pubkey,
            mut clock_account: &mut Account,
        ) -> ProgramResult {
            do_process_instruction(
                end_farming(
                    &SWAP_PROGRAM_ID,
                    &TOKEN_PROGRAM_ID,
                    &self.swap_key,
                    &self.farming_state_key,
                    &farming_ticket_key,
                    &self.token_freeze_key,
                    &self.authority_key,
                    &user_pool_token_key,
                    &user_authority_key,
                    &clock_key,
                )
                    .unwrap(),
                vec![
                    &mut self.swap_account,
                    &mut self.farming_state_account,
                    &mut farming_ticket_account,
                    &mut self.token_freeze_account,
                    &mut Account::default(),
                    &mut user_pool_token_account,
                    &mut Account::default(),
                    &mut clock_account,
                    &mut Account::default(),
                ],
            )
        }
    }

    struct UserFarmingInfo {
        pub user_key: Pubkey,
        pub user_farming_token_key: Pubkey,
        pub user_farming_token_account: Account,
        pub pool_key: Pubkey,
        pub pool_account: Account,
        pub token_a_key: Pubkey,
        pub token_a_account: Account,
        pub token_b_key: Pubkey,
        pub token_b_account: Account,
        pub farming_ticket_key: Pubkey,
        pub farming_ticket_account: Account,
    }

    impl UserFarmingInfo {
        pub fn new(
            user_authority_key: Pubkey,
            farming_mint_key: Pubkey,
            mut farming_mint_account: &mut Account,
            pool_mint_key: Pubkey,
            mut pool_mint_account: &mut Account,
            token_a_mint_key: Pubkey,
            mut token_a_mint_account: &mut Account,
            token_b_mint_key: Pubkey,
            mut token_b_mint_account: &mut Account,
            token_a_amount: u64,
            token_b_amount: u64,
        ) -> Self {
            let user_key = Pubkey::new_unique();

            let (user_farming_token_key, user_farming_token_account) = mint_token(
                &TOKEN_PROGRAM_ID,
                &farming_mint_key,
                &mut farming_mint_account,
                &user_authority_key,
                &user_authority_key,
                0,
            );

            let (pool_key, pool_account) = mint_token(
                &TOKEN_PROGRAM_ID,
                &pool_mint_key,
                &mut pool_mint_account,
                &user_authority_key,
                &user_key,
                0,
            );

            let (token_a_key, token_a_account) = mint_token(
                &TOKEN_PROGRAM_ID,
                &token_a_mint_key,
                &mut token_a_mint_account,
                &user_authority_key,
                &user_key,
                token_a_amount,
            );

            let (token_b_key, token_b_account) = mint_token(
                &TOKEN_PROGRAM_ID,
                &token_b_mint_key,
                &mut token_b_mint_account,
                &user_authority_key,
                &user_key,
                token_b_amount,
            );

            let farming_ticket_key = Pubkey::new_unique();
            let farming_ticket_account = Account::new(0, FarmingTicket::LEN, &SWAP_PROGRAM_ID);

            UserFarmingInfo {
                user_key,
                user_farming_token_key,
                user_farming_token_account,
                pool_key,
                pool_account,
                token_a_key,
                token_a_account,
                token_b_key,
                token_b_account,
                farming_ticket_key,
                farming_ticket_account,
            }
        }
    }


    struct FarmingStateInfo {
        pub farming_mint_key: Pubkey,
        pub farming_mint_account: Account,
        pub swap_farming_token_key: Pubkey,
        pub swap_farming_token_account: Account,
        pub owner_farming_token_key: Pubkey,
        pub owner_farming_token_account: Account,
    }

    impl FarmingStateInfo {
        pub fn new(
            owner_token_amount: u64,
            user_authority_key: Pubkey,
            swap_authority_key: Pubkey,
        ) -> Self {
            let (farming_mint_key, mut farming_mint_account) =
                create_mint(&TOKEN_PROGRAM_ID, &user_authority_key, None);
            let (owner_farming_token_key, owner_farming_token_account) = mint_token(
                &TOKEN_PROGRAM_ID,
                &farming_mint_key,
                &mut farming_mint_account,
                &user_authority_key,
                &user_authority_key,
                owner_token_amount,
            );

            let (swap_farming_token_key, swap_farming_token_account) = mint_token(
                &TOKEN_PROGRAM_ID,
                &farming_mint_key,
                &mut farming_mint_account,
                &user_authority_key,
                &swap_authority_key,
                0,
            );

            FarmingStateInfo {
                farming_mint_key,
                farming_mint_account,
                swap_farming_token_key,
                swap_farming_token_account,
                owner_farming_token_key,
                owner_farming_token_account,
            }
        }
    }

    fn mint_minimum_balance() -> u64 {
        Rent::default().minimum_balance(spl_token::state::Mint::get_packed_len())
    }

    fn account_minimum_balance() -> u64 {
        Rent::default().minimum_balance(spl_token::state::Account::get_packed_len())
    }

    fn do_process_instruction_with_fee_constraints(
        instruction: Instruction,
        accounts: Vec<&mut Account>,
        swap_constraints: &Option<SwapConstraints>,
    ) -> ProgramResult {
        test_syscall_stubs();

        // approximate the logic in the actual runtime which runs the instruction
        // and only updates accounts if the instruction is successful
        let mut account_clones = accounts.iter().map(|x| (*x).clone()).collect::<Vec<_>>();
        let mut meta = instruction
            .accounts
            .iter()
            .zip(account_clones.iter_mut())
            .map(|(account_meta, account)| (&account_meta.pubkey, account_meta.is_signer, account))
            .collect::<Vec<_>>();
        let mut account_infos = create_is_signer_account_infos(&mut meta);
        let res = if instruction.program_id == SWAP_PROGRAM_ID {
            Processor::process_with_constraints(
                &instruction.program_id,
                &account_infos,
                &instruction.data,
                swap_constraints,
            )
        } else {
            spl_token::processor::Processor::process(
                &instruction.program_id,
                &account_infos,
                &instruction.data,
            )
        };
        if res.is_ok() {
            let mut account_metas = instruction
                .accounts
                .iter()
                .zip(accounts)
                .map(|(account_meta, account)| (&account_meta.pubkey, account))
                .collect::<Vec<_>>();

            for account_info in account_infos.iter_mut() {
                for account_meta in account_metas.iter_mut() {
                    if account_info.key == account_meta.0 {
                        let account = &mut account_meta.1;
                        account.owner = *account_info.owner;
                        account.lamports = **account_info.lamports.borrow();
                        account.data = account_info.data.borrow().to_vec();
                    }
                }
            }
        }
        res
    }

    fn do_process_instruction(
        instruction: Instruction,
        accounts: Vec<&mut Account>,
    ) -> ProgramResult {
        do_process_instruction_with_fee_constraints(instruction, accounts, &SWAP_CONSTRAINTS)
    }

    fn mint_token(
        program_id: &Pubkey,
        mint_key: &Pubkey,
        mut mint_account: &mut Account,
        mint_authority_key: &Pubkey,
        account_owner_key: &Pubkey,
        amount: u64,
    ) -> (Pubkey, Account) {
        let account_key = Pubkey::new_unique();
        let mut account_account = Account::new(
            account_minimum_balance(),
            spl_token::state::Account::get_packed_len(),
            &program_id,
        );
        let mut mint_authority_account = Account::default();
        let mut rent_sysvar_account = create_account_for_test(&Rent::free());

        do_process_instruction(
            initialize_account(&program_id, &account_key, &mint_key, account_owner_key).unwrap(),
            vec![
                &mut account_account,
                &mut mint_account,
                &mut mint_authority_account,
                &mut rent_sysvar_account,
            ],
        )
            .unwrap();

        if amount > 0 {
            do_process_instruction(
                mint_to(
                    &program_id,
                    &mint_key,
                    &account_key,
                    &mint_authority_key,
                    &[],
                    amount,
                )
                    .unwrap(),
                vec![
                    &mut mint_account,
                    &mut account_account,
                    &mut mint_authority_account,
                ],
            )
                .unwrap();
        }

        (account_key, account_account)
    }

    fn create_mint(
        program_id: &Pubkey,
        authority_key: &Pubkey,
        freeze_authority: Option<&Pubkey>,
    ) -> (Pubkey, Account) {
        let mint_key = Pubkey::new_unique();
        let mut mint_account = Account::new(
            mint_minimum_balance(),
            spl_token::state::Mint::get_packed_len(),
            &program_id,
        );
        let mut rent_sysvar_account = create_account_for_test(&Rent::free());

        do_process_instruction(
            initialize_mint(&program_id, &mint_key, authority_key, freeze_authority, 2).unwrap(),
            vec![&mut mint_account, &mut rent_sysvar_account],
        )
            .unwrap();

        (mint_key, mint_account)
    }

    fn get_clock_for_time(time: i64) -> Account {
        let mut clock = Clock::default();
        clock.unix_timestamp = time;
        Account::new_data(
            1000000000,
            &clock,
            &solana_program::system_program::ID,
        ).expect("account creation failed")
    }

    #[test]
    fn test_token_program_id_error() {
        test_syscall_stubs();
        let swap_key = Pubkey::new_unique();
        let mut mint = (Pubkey::new_unique(), Account::default());
        let mut destination = (Pubkey::new_unique(), Account::default());
        let token_program = (TOKEN_PROGRAM_ID, Account::default());
        let (authority_key, nonce) =
            Pubkey::find_program_address(&[&swap_key.to_bytes()[..]], &SWAP_PROGRAM_ID);
        let mut authority = (authority_key, Account::default());
        let swap_bytes = swap_key.to_bytes();
        let authority_signature_seeds = [&swap_bytes[..32], &[nonce]];
        let signers = &[&authority_signature_seeds[..]];
        let ix = mint_to(
            &token_program.0,
            &mint.0,
            &destination.0,
            &authority.0,
            &[],
            10,
        )
            .unwrap();
        let mint = (&mut mint).into();
        let destination = (&mut destination).into();
        let authority = (&mut authority).into();

        let err = invoke_signed(&ix, &[mint, destination, authority], signers).unwrap_err();
        assert_eq!(err, ProgramError::InvalidAccountData);
    }

    #[test]
    fn test_initialize() {
        let user_key = Pubkey::new_unique();
        let trade_fee_numerator = 25;
        let trade_fee_denominator = 10000;
        let owner_trade_fee_numerator = 5;
        let owner_trade_fee_denominator = 10000;
<<<<<<< HEAD
        let owner_withdraw_fee_numerator = 5;
        let owner_withdraw_fee_denominator = 1000;
=======
        let owner_withdraw_fee_numerator = 0;
        let owner_withdraw_fee_denominator = 0;
>>>>>>> aa02e3e9
        let host_fee_numerator = 0;
        let host_fee_denominator = 0;
        let fees = Fees {
            trade_fee_numerator,
            trade_fee_denominator,
            owner_trade_fee_numerator,
            owner_trade_fee_denominator,
            owner_withdraw_fee_numerator,
            owner_withdraw_fee_denominator,
            host_fee_numerator,
            host_fee_denominator,
        };

        let token_a_amount = 1000;
        let token_b_amount = 2000;
        let pool_token_amount = 10;
        let curve_type = CurveType::ConstantProduct;
        let swap_curve = SwapCurve {
            curve_type,
            calculator: Box::new(ConstantProductCurve {}),
        };

        let mut accounts =
            SwapAccountInfo::new(&user_key, fees, swap_curve, token_a_amount, token_b_amount);

        // wrong nonce for authority_key
        {
            let old_nonce = accounts.nonce;
            accounts.nonce = old_nonce - 1;
            assert_eq!(
                Err(SwapError::InvalidProgramAddress.into()),
                accounts.initialize_swap()
            );
            accounts.nonce = old_nonce;
        }

        // uninitialized token a account
        {
            let old_account = accounts.token_a_account;
            accounts.token_a_account = Account::new(0, 0, &TOKEN_PROGRAM_ID);
            assert_eq!(
                Err(SwapError::ExpectedAccount.into()),
                accounts.initialize_swap()
            );
            accounts.token_a_account = old_account;
        }

        // uninitialized token b account
        {
            let old_account = accounts.token_b_account;
            accounts.token_b_account = Account::new(0, 0, &TOKEN_PROGRAM_ID);
            assert_eq!(
                Err(SwapError::ExpectedAccount.into()),
                accounts.initialize_swap()
            );
            accounts.token_b_account = old_account;
        }

        // uninitialized pool mint
        {
            let old_account = accounts.pool_mint_account;
            accounts.pool_mint_account = Account::new(0, 0, &TOKEN_PROGRAM_ID);
            assert_eq!(
                Err(SwapError::ExpectedMint.into()),
                accounts.initialize_swap()
            );
            accounts.pool_mint_account = old_account;
        }

        // token A account owner is not swap authority
        {
            let (_token_a_key, token_a_account) = mint_token(
                &TOKEN_PROGRAM_ID,
                &accounts.token_a_mint_key,
                &mut accounts.token_a_mint_account,
                &user_key,
                &user_key,
                0,
            );
            let old_account = accounts.token_a_account;
            accounts.token_a_account = token_a_account;
            assert_eq!(
                Err(SwapError::InvalidOwner.into()),
                accounts.initialize_swap()
            );
            accounts.token_a_account = old_account;
        }

        // token B account owner is not swap authority
        {
            let (_token_b_key, token_b_account) = mint_token(
                &TOKEN_PROGRAM_ID,
                &accounts.token_b_mint_key,
                &mut accounts.token_b_mint_account,
                &user_key,
                &user_key,
                0,
            );
            let old_account = accounts.token_b_account;
            accounts.token_b_account = token_b_account;
            assert_eq!(
                Err(SwapError::InvalidOwner.into()),
                accounts.initialize_swap()
            );
            accounts.token_b_account = old_account;
        }

        // pool token account owner is swap authority
        {
            let (_pool_token_key, pool_token_account) = mint_token(
                &TOKEN_PROGRAM_ID,
                &accounts.pool_mint_key,
                &mut accounts.pool_mint_account,
                &accounts.authority_key,
                &accounts.authority_key,
                0,
            );
            let old_account = accounts.pool_token_account;
            accounts.pool_token_account = pool_token_account;
            assert_eq!(
                Err(SwapError::InvalidOutputOwner.into()),
                accounts.initialize_swap()
            );
            accounts.pool_token_account = old_account;
        }

        // pool fee account owner is swap authority
        {
            let (_pool_fee_key, pool_fee_account) = mint_token(
                &TOKEN_PROGRAM_ID,
                &accounts.pool_mint_key,
                &mut accounts.pool_mint_account,
                &accounts.authority_key,
                &accounts.authority_key,
                0,
            );
            let old_account = accounts.pool_fee_account;
            accounts.pool_fee_account = pool_fee_account;
            assert_eq!(
                Err(SwapError::InvalidOutputOwner.into()),
                accounts.initialize_swap()
            );
            accounts.pool_fee_account = old_account;
        }

        // pool mint authority is not swap authority
        {
            let (_pool_mint_key, pool_mint_account) =
                create_mint(&TOKEN_PROGRAM_ID, &user_key, None);
            let old_mint = accounts.pool_mint_account;
            accounts.pool_mint_account = pool_mint_account;
            assert_eq!(
                Err(SwapError::InvalidOwner.into()),
                accounts.initialize_swap()
            );
            accounts.pool_mint_account = old_mint;
        }

        // pool mint token has freeze authority
        {
            let (_pool_mint_key, pool_mint_account) =
                create_mint(&TOKEN_PROGRAM_ID, &accounts.authority_key, Some(&user_key));
            let old_mint = accounts.pool_mint_account;
            accounts.pool_mint_account = pool_mint_account;
            assert_eq!(
                Err(SwapError::InvalidFreezeAuthority.into()),
                accounts.initialize_swap()
            );
            accounts.pool_mint_account = old_mint;
        }

        // token A account owned by wrong program
        {
            let (_token_a_key, mut token_a_account) = mint_token(
                &TOKEN_PROGRAM_ID,
                &accounts.token_a_mint_key,
                &mut accounts.token_a_mint_account,
                &user_key,
                &accounts.authority_key,
                token_a_amount,
            );
            token_a_account.owner = SWAP_PROGRAM_ID;
            let old_account = accounts.token_a_account;
            accounts.token_a_account = token_a_account;
            assert_eq!(
                Err(SwapError::IncorrectTokenProgramId.into()),
                accounts.initialize_swap()
            );
            accounts.token_a_account = old_account;
        }

        // token B account owned by wrong program
        {
            let (_token_b_key, mut token_b_account) = mint_token(
                &TOKEN_PROGRAM_ID,
                &accounts.token_b_mint_key,
                &mut accounts.token_b_mint_account,
                &user_key,
                &accounts.authority_key,
                token_b_amount,
            );
            token_b_account.owner = SWAP_PROGRAM_ID;
            let old_account = accounts.token_b_account;
            accounts.token_b_account = token_b_account;
            assert_eq!(
                Err(SwapError::IncorrectTokenProgramId.into()),
                accounts.initialize_swap()
            );
            accounts.token_b_account = old_account;
        }

        // empty token A account
        {
            let (_token_a_key, token_a_account) = mint_token(
                &TOKEN_PROGRAM_ID,
                &accounts.token_a_mint_key,
                &mut accounts.token_a_mint_account,
                &user_key,
                &accounts.authority_key,
                0,
            );
            let old_account = accounts.token_a_account;
            accounts.token_a_account = token_a_account;
            assert_eq!(
                Err(SwapError::EmptySupply.into()),
                accounts.initialize_swap()
            );
            accounts.token_a_account = old_account;
        }

        // empty token B account
        {
            let (_token_b_key, token_b_account) = mint_token(
                &TOKEN_PROGRAM_ID,
                &accounts.token_b_mint_key,
                &mut accounts.token_b_mint_account,
                &user_key,
                &accounts.authority_key,
                0,
            );
            let old_account = accounts.token_b_account;
            accounts.token_b_account = token_b_account;
            assert_eq!(
                Err(SwapError::EmptySupply.into()),
                accounts.initialize_swap()
            );
            accounts.token_b_account = old_account;
        }

        // invalid pool tokens
        {
            let old_mint = accounts.pool_mint_account;
            let old_pool_account = accounts.pool_token_account;

            let (_pool_mint_key, pool_mint_account) =
                create_mint(&TOKEN_PROGRAM_ID, &accounts.authority_key, None);
            accounts.pool_mint_account = pool_mint_account;

            let (_empty_pool_token_key, empty_pool_token_account) = mint_token(
                &TOKEN_PROGRAM_ID,
                &accounts.pool_mint_key,
                &mut accounts.pool_mint_account,
                &accounts.authority_key,
                &user_key,
                0,
            );

            let (_pool_token_key, pool_token_account) = mint_token(
                &TOKEN_PROGRAM_ID,
                &accounts.pool_mint_key,
                &mut accounts.pool_mint_account,
                &accounts.authority_key,
                &user_key,
                pool_token_amount,
            );

            // non-empty pool token account
            accounts.pool_token_account = pool_token_account;
            assert_eq!(
                Err(SwapError::InvalidSupply.into()),
                accounts.initialize_swap()
            );

            // pool tokens already in circulation
            accounts.pool_token_account = empty_pool_token_account;
            assert_eq!(
                Err(SwapError::InvalidSupply.into()),
                accounts.initialize_swap()
            );

            accounts.pool_mint_account = old_mint;
            accounts.pool_token_account = old_pool_account;
        }

        // pool fee account has wrong mint
        {
            let (_pool_fee_key, pool_fee_account) = mint_token(
                &TOKEN_PROGRAM_ID,
                &accounts.token_a_mint_key,
                &mut accounts.token_a_mint_account,
                &user_key,
                &user_key,
                0,
            );
            let old_account = accounts.pool_fee_account;
            accounts.pool_fee_account = pool_fee_account;
            assert_eq!(
                Err(SwapError::IncorrectPoolMint.into()),
                accounts.initialize_swap()
            );
            accounts.pool_fee_account = old_account;
        }

        // token A account is delegated
        {
            do_process_instruction(
                approve(
                    &TOKEN_PROGRAM_ID,
                    &accounts.token_a_key,
                    &user_key,
                    &accounts.authority_key,
                    &[],
                    1,
                )
                    .unwrap(),
                vec![
                    &mut accounts.token_a_account,
                    &mut Account::default(),
                    &mut Account::default(),
                ],
            )
                .unwrap();
            assert_eq!(
                Err(SwapError::InvalidDelegate.into()),
                accounts.initialize_swap()
            );

            do_process_instruction(
                revoke(
                    &TOKEN_PROGRAM_ID,
                    &accounts.token_a_key,
                    &accounts.authority_key,
                    &[],
                )
                    .unwrap(),
                vec![&mut accounts.token_a_account, &mut Account::default()],
            )
                .unwrap();
        }

        // token B account is delegated
        {
            do_process_instruction(
                approve(
                    &TOKEN_PROGRAM_ID,
                    &accounts.token_b_key,
                    &user_key,
                    &accounts.authority_key,
                    &[],
                    1,
                )
                    .unwrap(),
                vec![
                    &mut accounts.token_b_account,
                    &mut Account::default(),
                    &mut Account::default(),
                ],
            )
                .unwrap();
            assert_eq!(
                Err(SwapError::InvalidDelegate.into()),
                accounts.initialize_swap()
            );

            do_process_instruction(
                revoke(
                    &TOKEN_PROGRAM_ID,
                    &accounts.token_b_key,
                    &accounts.authority_key,
                    &[],
                )
                    .unwrap(),
                vec![&mut accounts.token_b_account, &mut Account::default()],
            )
                .unwrap();
        }

        // token A account has close authority
        {
            do_process_instruction(
                set_authority(
                    &TOKEN_PROGRAM_ID,
                    &accounts.token_a_key,
                    Some(&user_key),
                    AuthorityType::CloseAccount,
                    &accounts.authority_key,
                    &[],
                )
                    .unwrap(),
                vec![&mut accounts.token_a_account, &mut Account::default()],
            )
                .unwrap();
            assert_eq!(
                Err(SwapError::InvalidCloseAuthority.into()),
                accounts.initialize_swap()
            );

            do_process_instruction(
                set_authority(
                    &TOKEN_PROGRAM_ID,
                    &accounts.token_a_key,
                    None,
                    AuthorityType::CloseAccount,
                    &user_key,
                    &[],
                )
                    .unwrap(),
                vec![&mut accounts.token_a_account, &mut Account::default()],
            )
                .unwrap();
        }

        // token B account has close authority
        {
            do_process_instruction(
                set_authority(
                    &TOKEN_PROGRAM_ID,
                    &accounts.token_b_key,
                    Some(&user_key),
                    AuthorityType::CloseAccount,
                    &accounts.authority_key,
                    &[],
                )
                    .unwrap(),
                vec![&mut accounts.token_b_account, &mut Account::default()],
            )
                .unwrap();
            assert_eq!(
                Err(SwapError::InvalidCloseAuthority.into()),
                accounts.initialize_swap()
            );

            do_process_instruction(
                set_authority(
                    &TOKEN_PROGRAM_ID,
                    &accounts.token_b_key,
                    None,
                    AuthorityType::CloseAccount,
                    &user_key,
                    &[],
                )
                    .unwrap(),
                vec![&mut accounts.token_b_account, &mut Account::default()],
            )
                .unwrap();
        }

        // wrong token program id
        {
            let wrong_program_id = Pubkey::new_unique();
            assert_eq!(
                Err(SwapError::IncorrectTokenProgramId.into()),
                do_process_instruction(
                    initialize(
                        &SWAP_PROGRAM_ID,
                        &wrong_program_id,
                        &accounts.swap_key,
                        &accounts.authority_key,
                        &accounts.token_a_key,
                        &accounts.token_b_key,
                        &accounts.pool_mint_key,
                        &accounts.pool_fee_key,
                        &accounts.pool_token_key,
                        accounts.nonce,
                        accounts.fees.clone(),
                        accounts.swap_curve.clone(),
                        &accounts.farming_state_key,
                        &accounts.token_freeze_key,
                    )
                        .unwrap(),
                    vec![
                        &mut accounts.swap_account,
                        &mut Account::default(),
                        &mut accounts.token_a_account,
                        &mut accounts.token_b_account,
                        &mut accounts.pool_mint_account,
                        &mut accounts.pool_fee_account,
                        &mut accounts.pool_token_account,
                        &mut Account::default(),
                        &mut accounts.farming_state_account,
                        &mut accounts.token_freeze_account,
                    ],
                )
            );
        }

        // create swap with same token A and B
        {
            let (_token_a_repeat_key, token_a_repeat_account) = mint_token(
                &TOKEN_PROGRAM_ID,
                &accounts.token_a_mint_key,
                &mut accounts.token_a_mint_account,
                &user_key,
                &accounts.authority_key,
                10,
            );
            let old_account = accounts.token_b_account;
            accounts.token_b_account = token_a_repeat_account;
            assert_eq!(
                Err(SwapError::RepeatedMint.into()),
                accounts.initialize_swap()
            );
            accounts.token_b_account = old_account;
        }

        // create valid swap
        accounts.initialize_swap().unwrap();

        // wrong owner key in constraint
        {
            let new_key = Pubkey::new_unique();
            let trade_fee_numerator = 25;
            let trade_fee_denominator = 10000;
            let owner_trade_fee_numerator = 5;
            let owner_trade_fee_denominator = 10000;
            let host_fee_numerator = 0;
            let host_fee_denominator = 0;
            let fees = Fees {
                trade_fee_numerator,
                trade_fee_denominator,
                owner_trade_fee_numerator,
                owner_trade_fee_denominator,
                owner_withdraw_fee_numerator,
                owner_withdraw_fee_denominator,
                host_fee_numerator,
                host_fee_denominator,
            };
            let curve = ConstantProductCurve {};
            let swap_curve = SwapCurve {
                curve_type: CurveType::ConstantProduct,
                calculator: Box::new(curve),
            };
            let owner_key = &new_key.to_string();
            let valid_curve_types = &[CurveType::ConstantProduct];
            let constraints = Some(SwapConstraints {
                owner_key,
                valid_curve_types,
                fees: &fees,
            });
            let mut accounts = SwapAccountInfo::new(
                &user_key,
                fees.clone(),
                swap_curve,
                token_a_amount,
                token_b_amount,
            );
            assert_eq!(
                Err(SwapError::InvalidOwner.into()),
                do_process_instruction_with_fee_constraints(
                    initialize(
                        &SWAP_PROGRAM_ID,
                        &TOKEN_PROGRAM_ID,
                        &accounts.swap_key,
                        &accounts.authority_key,
                        &accounts.token_a_key,
                        &accounts.token_b_key,
                        &accounts.pool_mint_key,
                        &accounts.pool_fee_key,
                        &accounts.pool_token_key,
                        accounts.nonce,
                        accounts.fees.clone(),
                        accounts.swap_curve.clone(),
                        &accounts.farming_state_key,
                        &accounts.token_freeze_key,
                    )
                        .unwrap(),
                    vec![
                        &mut accounts.swap_account,
                        &mut Account::default(),
                        &mut accounts.token_a_account,
                        &mut accounts.token_b_account,
                        &mut accounts.pool_mint_account,
                        &mut accounts.pool_fee_account,
                        &mut accounts.pool_token_account,
                        &mut Account::default(),
                        &mut accounts.farming_state_account,
                        &mut accounts.token_freeze_account,
                    ],
                    &constraints,
                )
            );
        }

        // wrong fee in constraint
        {
            let trade_fee_numerator = 25;
            let trade_fee_denominator = 10000;
            let owner_trade_fee_numerator = 5;
            let owner_trade_fee_denominator = 10000;
            let host_fee_numerator = 0;
            let host_fee_denominator = 0;
            let fees = Fees {
                trade_fee_numerator,
                trade_fee_denominator,
                owner_trade_fee_numerator,
                owner_trade_fee_denominator,
                owner_withdraw_fee_numerator,
                owner_withdraw_fee_denominator,
                host_fee_numerator,
                host_fee_denominator,
            };
            let curve = ConstantProductCurve {};
            let swap_curve = SwapCurve {
                curve_type: CurveType::ConstantProduct,
                calculator: Box::new(curve),
            };
            let mut owner_key = user_key.to_string();
            if let Some(constraints) = crate::constraints::SWAP_CONSTRAINTS {
                owner_key = constraints.owner_key.to_string();
            }
            let owner_key = &owner_key;
            let valid_curve_types = &[CurveType::ConstantProduct];
            let constraints = Some(SwapConstraints {
                owner_key,
                valid_curve_types,
                fees: &fees,
            });
            let mut bad_fees = fees.clone();
            bad_fees.trade_fee_numerator = trade_fee_numerator - 1;
            let mut accounts = SwapAccountInfo::new(
                &user_key,
                bad_fees,
                swap_curve,
                token_a_amount,
                token_b_amount,
            );
            assert_eq!(
                Err(SwapError::InvalidFee.into()),
                do_process_instruction_with_fee_constraints(
                    initialize(
                        &SWAP_PROGRAM_ID,
                        &TOKEN_PROGRAM_ID,
                        &accounts.swap_key,
                        &accounts.authority_key,
                        &accounts.token_a_key,
                        &accounts.token_b_key,
                        &accounts.pool_mint_key,
                        &accounts.pool_fee_key,
                        &accounts.pool_token_key,
                        accounts.nonce,
                        accounts.fees.clone(),
                        accounts.swap_curve.clone(),
                        &accounts.farming_state_key,
                        &accounts.token_freeze_key,
                    )
                        .unwrap(),
                    vec![
                        &mut accounts.swap_account,
                        &mut Account::default(),
                        &mut accounts.token_a_account,
                        &mut accounts.token_b_account,
                        &mut accounts.pool_mint_account,
                        &mut accounts.pool_fee_account,
                        &mut accounts.pool_token_account,
                        &mut Account::default(),
                        &mut accounts.farming_state_account,
                        &mut accounts.token_freeze_account,
                    ],
                    &constraints,
                )
            );
        }

        // create valid swap with constraints
        {
            let trade_fee_numerator = 25;
            let trade_fee_denominator = 10000;
            let owner_trade_fee_numerator = 5;
            let owner_trade_fee_denominator = 10000;
            let host_fee_numerator = 0;
            let host_fee_denominator = 0;
            let fees = Fees {
                trade_fee_numerator,
                trade_fee_denominator,
                owner_trade_fee_numerator,
                owner_trade_fee_denominator,
                owner_withdraw_fee_numerator,
                owner_withdraw_fee_denominator,
                host_fee_numerator,
                host_fee_denominator,
            };
            let curve = ConstantProductCurve {};
            let swap_curve = SwapCurve {
                curve_type: CurveType::ConstantProduct,
                calculator: Box::new(curve),
            };
            let mut owner_key = user_key.to_string();
            if let Some(constraints) = crate::constraints::SWAP_CONSTRAINTS {
                owner_key = constraints.owner_key.to_string();
            }
            let owner_key = &owner_key;
            let valid_curve_types = &[CurveType::ConstantProduct];
            let constraints = Some(SwapConstraints {
                owner_key,
                valid_curve_types,
                fees: &fees,
            });
            let mut accounts = SwapAccountInfo::new(
                &user_key,
                fees.clone(),
                swap_curve,
                token_a_amount,
                token_b_amount,
            );
            do_process_instruction_with_fee_constraints(
                initialize(
                    &SWAP_PROGRAM_ID,
                    &TOKEN_PROGRAM_ID,
                    &accounts.swap_key,
                    &accounts.authority_key,
                    &accounts.token_a_key,
                    &accounts.token_b_key,
                    &accounts.pool_mint_key,
                    &accounts.pool_fee_key,
                    &accounts.pool_token_key,
                    accounts.nonce,
                    accounts.fees,
                    accounts.swap_curve.clone(),
                    &accounts.farming_state_key,
                    &accounts.token_freeze_key,
                )
                    .unwrap(),
                vec![
                    &mut accounts.swap_account,
                    &mut Account::default(),
                    &mut accounts.token_a_account,
                    &mut accounts.token_b_account,
                    &mut accounts.pool_mint_account,
                    &mut accounts.pool_fee_account,
                    &mut accounts.pool_token_account,
                    &mut Account::default(),
                    &mut accounts.farming_state_account,
                    &mut accounts.token_freeze_account,
                ],
                &constraints,
            )
                .unwrap();
        }

        // create again
        {
            assert_eq!(
                Err(SwapError::AlreadyInUse.into()),
                accounts.initialize_swap()
            );
        }
        let swap_state = SwapVersion::unpack(&accounts.swap_account.data).unwrap();
        assert_eq!(swap_state.is_initialized(), true);
        assert_eq!(swap_state.nonce(), accounts.nonce);
        assert_eq!(
            swap_state.swap_curve().curve_type,
            accounts.swap_curve.curve_type
        );
        assert_eq!(*swap_state.token_a_account(), accounts.token_a_key);
        assert_eq!(*swap_state.token_b_account(), accounts.token_b_key);
        assert_eq!(*swap_state.pool_mint(), accounts.pool_mint_key);
        assert_eq!(*swap_state.token_a_mint(), accounts.token_a_mint_key);
        assert_eq!(*swap_state.token_b_mint(), accounts.token_b_mint_key);
        assert_eq!(*swap_state.pool_fee_account(), accounts.pool_fee_key);
        let token_a = spl_token::state::Account::unpack(&accounts.token_a_account.data).unwrap();
        assert_eq!(token_a.amount, token_a_amount);
        let token_b = spl_token::state::Account::unpack(&accounts.token_b_account.data).unwrap();
        assert_eq!(token_b.amount, token_b_amount);
        let pool_account =
            spl_token::state::Account::unpack(&accounts.pool_token_account.data).unwrap();
        let pool_mint = spl_token::state::Mint::unpack(&accounts.pool_mint_account.data).unwrap();
        assert_eq!(pool_mint.supply, pool_account.amount);
    }

    #[test]
    fn test_deposit() {
        let user_key = Pubkey::new_unique();
        let depositor_key = Pubkey::new_unique();
        let trade_fee_numerator = 25;
        let trade_fee_denominator = 10000;
        let owner_trade_fee_numerator = 5;
        let owner_trade_fee_denominator = 10000;
<<<<<<< HEAD
        let owner_withdraw_fee_numerator = 5;
        let owner_withdraw_fee_denominator = 1000;
=======
        let owner_withdraw_fee_numerator = 0;
        let owner_withdraw_fee_denominator = 0;
>>>>>>> aa02e3e9
        let host_fee_numerator = 0;
        let host_fee_denominator = 0;

        let fees = Fees {
            trade_fee_numerator,
            trade_fee_denominator,
            owner_trade_fee_numerator,
            owner_trade_fee_denominator,
            owner_withdraw_fee_numerator,
            owner_withdraw_fee_denominator,
            host_fee_numerator,
            host_fee_denominator,
        };

        let token_a_amount = 1000;
        let token_b_amount = 9000;
        let curve_type = CurveType::ConstantProduct;
        let swap_curve = SwapCurve {
            curve_type,
            calculator: Box::new(ConstantProductCurve {}),
        };

        let mut accounts =
            SwapAccountInfo::new(&user_key, fees, swap_curve, token_a_amount, token_b_amount);

        // depositing 10% of the current pool amount in token A and B means
        // that our pool tokens will be worth 1 / 10 of the current pool amount
        let pool_amount = INITIAL_SWAP_POOL_AMOUNT / 10;
        let deposit_a = token_a_amount / 10;
        let deposit_b = token_b_amount / 10;

        // swap not initialized
        {
            let (
                token_a_key,
                mut token_a_account,
                token_b_key,
                mut token_b_account,
                pool_key,
                mut pool_account,
            ) = accounts.setup_token_accounts(&user_key, &depositor_key, deposit_a, deposit_b, 0);
            assert_eq!(
                Err(ProgramError::UninitializedAccount),
                accounts.deposit_all_token_types(
                    &depositor_key,
                    &token_a_key,
                    &mut token_a_account,
                    &token_b_key,
                    &mut token_b_account,
                    &pool_key,
                    &mut pool_account,
                    pool_amount.try_into().unwrap(),
                    deposit_a,
                    deposit_b,
                )
            );
        }

        accounts.initialize_swap().unwrap();

        // wrong owner for swap account
        {
            let (
                token_a_key,
                mut token_a_account,
                token_b_key,
                mut token_b_account,
                pool_key,
                mut pool_account,
            ) = accounts.setup_token_accounts(&user_key, &depositor_key, deposit_a, deposit_b, 0);
            let old_swap_account = accounts.swap_account;
            let mut wrong_swap_account = old_swap_account.clone();
            wrong_swap_account.owner = TOKEN_PROGRAM_ID;
            accounts.swap_account = wrong_swap_account;
            assert_eq!(
                Err(ProgramError::IncorrectProgramId),
                accounts.deposit_all_token_types(
                    &depositor_key,
                    &token_a_key,
                    &mut token_a_account,
                    &token_b_key,
                    &mut token_b_account,
                    &pool_key,
                    &mut pool_account,
                    pool_amount.try_into().unwrap(),
                    deposit_a,
                    deposit_b,
                )
            );
            accounts.swap_account = old_swap_account;
        }

        // wrong nonce for authority_key
        {
            let (
                token_a_key,
                mut token_a_account,
                token_b_key,
                mut token_b_account,
                pool_key,
                mut pool_account,
            ) = accounts.setup_token_accounts(&user_key, &depositor_key, deposit_a, deposit_b, 0);
            let old_authority = accounts.authority_key;
            let (bad_authority_key, _nonce) = Pubkey::find_program_address(
                &[&accounts.swap_key.to_bytes()[..]],
                &TOKEN_PROGRAM_ID,
            );
            accounts.authority_key = bad_authority_key;
            assert_eq!(
                Err(SwapError::InvalidProgramAddress.into()),
                accounts.deposit_all_token_types(
                    &depositor_key,
                    &token_a_key,
                    &mut token_a_account,
                    &token_b_key,
                    &mut token_b_account,
                    &pool_key,
                    &mut pool_account,
                    pool_amount.try_into().unwrap(),
                    deposit_a,
                    deposit_b,
                )
            );
            accounts.authority_key = old_authority;
        }

        // not enough token A
        {
            let (
                token_a_key,
                mut token_a_account,
                token_b_key,
                mut token_b_account,
                pool_key,
                mut pool_account,
            ) = accounts.setup_token_accounts(
                &user_key,
                &depositor_key,
                deposit_a / 2,
                deposit_b,
                0,
            );
            assert_eq!(
                Err(TokenError::InsufficientFunds.into()),
                accounts.deposit_all_token_types(
                    &depositor_key,
                    &token_a_key,
                    &mut token_a_account,
                    &token_b_key,
                    &mut token_b_account,
                    &pool_key,
                    &mut pool_account,
                    pool_amount.try_into().unwrap(),
                    deposit_a,
                    deposit_b,
                )
            );
        }

        // not enough token B
        {
            let (
                token_a_key,
                mut token_a_account,
                token_b_key,
                mut token_b_account,
                pool_key,
                mut pool_account,
            ) = accounts.setup_token_accounts(
                &user_key,
                &depositor_key,
                deposit_a,
                deposit_b / 2,
                0,
            );
            assert_eq!(
                Err(TokenError::InsufficientFunds.into()),
                accounts.deposit_all_token_types(
                    &depositor_key,
                    &token_a_key,
                    &mut token_a_account,
                    &token_b_key,
                    &mut token_b_account,
                    &pool_key,
                    &mut pool_account,
                    pool_amount.try_into().unwrap(),
                    deposit_a,
                    deposit_b,
                )
            );
        }

        // wrong swap token accounts
        {
            let (
                token_a_key,
                mut token_a_account,
                token_b_key,
                mut token_b_account,
                pool_key,
                mut pool_account,
            ) = accounts.setup_token_accounts(&user_key, &depositor_key, deposit_a, deposit_b, 0);
            assert_eq!(
                Err(TokenError::MintMismatch.into()),
                accounts.deposit_all_token_types(
                    &depositor_key,
                    &token_b_key,
                    &mut token_b_account,
                    &token_a_key,
                    &mut token_a_account,
                    &pool_key,
                    &mut pool_account,
                    pool_amount.try_into().unwrap(),
                    deposit_a,
                    deposit_b,
                )
            );
        }

        // wrong pool token account
        {
            let (
                token_a_key,
                mut token_a_account,
                token_b_key,
                mut token_b_account,
                _pool_key,
                mut _pool_account,
            ) = accounts.setup_token_accounts(&user_key, &depositor_key, deposit_a, deposit_b, 0);
            let (
                wrong_token_key,
                mut wrong_token_account,
                _token_b_key,
                mut _token_b_account,
                _pool_key,
                mut _pool_account,
            ) = accounts.setup_token_accounts(&user_key, &depositor_key, deposit_a, deposit_b, 0);
            assert_eq!(
                Err(TokenError::MintMismatch.into()),
                accounts.deposit_all_token_types(
                    &depositor_key,
                    &token_a_key,
                    &mut token_a_account,
                    &token_b_key,
                    &mut token_b_account,
                    &wrong_token_key,
                    &mut wrong_token_account,
                    pool_amount.try_into().unwrap(),
                    deposit_a,
                    deposit_b,
                )
            );
        }

        // no approval
        {
            let (
                token_a_key,
                mut token_a_account,
                token_b_key,
                mut token_b_account,
                pool_key,
                mut pool_account,
            ) = accounts.setup_token_accounts(&user_key, &depositor_key, deposit_a, deposit_b, 0);
            let user_transfer_authority_key = Pubkey::new_unique();
            assert_eq!(
                Err(TokenError::OwnerMismatch.into()),
                do_process_instruction(
                    deposit_all_token_types(
                        &SWAP_PROGRAM_ID,
                        &TOKEN_PROGRAM_ID,
                        &accounts.swap_key,
                        &accounts.authority_key,
                        &user_transfer_authority_key,
                        &token_a_key,
                        &token_b_key,
                        &accounts.token_a_key,
                        &accounts.token_b_key,
                        &accounts.pool_mint_key,
                        &pool_key,
                        DepositAllTokenTypes {
                            pool_token_amount: pool_amount.try_into().unwrap(),
                            maximum_token_a_amount: deposit_a,
                            maximum_token_b_amount: deposit_b,
                        },
                    )
                        .unwrap(),
                    vec![
                        &mut accounts.swap_account,
                        &mut Account::default(),
                        &mut Account::default(),
                        &mut token_a_account,
                        &mut token_b_account,
                        &mut accounts.token_a_account,
                        &mut accounts.token_b_account,
                        &mut accounts.pool_mint_account,
                        &mut pool_account,
                        &mut Account::default(),
                    ],
                )
            );
        }

        // wrong token program id
        {
            let (
                token_a_key,
                mut token_a_account,
                token_b_key,
                mut token_b_account,
                pool_key,
                mut pool_account,
            ) = accounts.setup_token_accounts(&user_key, &depositor_key, deposit_a, deposit_b, 0);
            let wrong_key = Pubkey::new_unique();
            assert_eq!(
                Err(SwapError::IncorrectTokenProgramId.into()),
                do_process_instruction(
                    deposit_all_token_types(
                        &SWAP_PROGRAM_ID,
                        &wrong_key,
                        &accounts.swap_key,
                        &accounts.authority_key,
                        &accounts.authority_key,
                        &token_a_key,
                        &token_b_key,
                        &accounts.token_a_key,
                        &accounts.token_b_key,
                        &accounts.pool_mint_key,
                        &pool_key,
                        DepositAllTokenTypes {
                            pool_token_amount: pool_amount.try_into().unwrap(),
                            maximum_token_a_amount: deposit_a,
                            maximum_token_b_amount: deposit_b,
                        },
                    )
                        .unwrap(),
                    vec![
                        &mut accounts.swap_account,
                        &mut Account::default(),
                        &mut Account::default(),
                        &mut token_a_account,
                        &mut token_b_account,
                        &mut accounts.token_a_account,
                        &mut accounts.token_b_account,
                        &mut accounts.pool_mint_account,
                        &mut pool_account,
                        &mut Account::default(),
                    ],
                )
            );
        }

        // wrong swap token accounts
        {
            let (
                token_a_key,
                mut token_a_account,
                token_b_key,
                mut token_b_account,
                pool_key,
                mut pool_account,
            ) = accounts.setup_token_accounts(&user_key, &depositor_key, deposit_a, deposit_b, 0);

            let old_a_key = accounts.token_a_key;
            let old_a_account = accounts.token_a_account;

            accounts.token_a_key = token_a_key;
            accounts.token_a_account = token_a_account.clone();

            // wrong swap token a account
            assert_eq!(
                Err(SwapError::IncorrectSwapAccount.into()),
                accounts.deposit_all_token_types(
                    &depositor_key,
                    &token_a_key,
                    &mut token_a_account,
                    &token_b_key,
                    &mut token_b_account,
                    &pool_key,
                    &mut pool_account,
                    pool_amount.try_into().unwrap(),
                    deposit_a,
                    deposit_b,
                )
            );

            accounts.token_a_key = old_a_key;
            accounts.token_a_account = old_a_account;

            let old_b_key = accounts.token_b_key;
            let old_b_account = accounts.token_b_account;

            accounts.token_b_key = token_b_key;
            accounts.token_b_account = token_b_account.clone();

            // wrong swap token b account
            assert_eq!(
                Err(SwapError::IncorrectSwapAccount.into()),
                accounts.deposit_all_token_types(
                    &depositor_key,
                    &token_a_key,
                    &mut token_a_account,
                    &token_b_key,
                    &mut token_b_account,
                    &pool_key,
                    &mut pool_account,
                    pool_amount.try_into().unwrap(),
                    deposit_a,
                    deposit_b,
                )
            );

            accounts.token_b_key = old_b_key;
            accounts.token_b_account = old_b_account;
        }

        // wrong mint
        {
            let (
                token_a_key,
                mut token_a_account,
                token_b_key,
                mut token_b_account,
                pool_key,
                mut pool_account,
            ) = accounts.setup_token_accounts(&user_key, &depositor_key, deposit_a, deposit_b, 0);
            let (pool_mint_key, pool_mint_account) =
                create_mint(&TOKEN_PROGRAM_ID, &accounts.authority_key, None);
            let old_pool_key = accounts.pool_mint_key;
            let old_pool_account = accounts.pool_mint_account;
            accounts.pool_mint_key = pool_mint_key;
            accounts.pool_mint_account = pool_mint_account;

            assert_eq!(
                Err(SwapError::IncorrectPoolMint.into()),
                accounts.deposit_all_token_types(
                    &depositor_key,
                    &token_a_key,
                    &mut token_a_account,
                    &token_b_key,
                    &mut token_b_account,
                    &pool_key,
                    &mut pool_account,
                    pool_amount.try_into().unwrap(),
                    deposit_a,
                    deposit_b,
                )
            );

            accounts.pool_mint_key = old_pool_key;
            accounts.pool_mint_account = old_pool_account;
        }

        // deposit 1 pool token fails beacuse it equates to 0 swap tokens
        {
            let (
                token_a_key,
                mut token_a_account,
                token_b_key,
                mut token_b_account,
                pool_key,
                mut pool_account,
            ) = accounts.setup_token_accounts(&user_key, &depositor_key, deposit_a, deposit_b, 0);
            assert_eq!(
                Err(SwapError::ZeroTradingTokens.into()),
                accounts.deposit_all_token_types(
                    &depositor_key,
                    &token_a_key,
                    &mut token_a_account,
                    &token_b_key,
                    &mut token_b_account,
                    &pool_key,
                    &mut pool_account,
                    1,
                    deposit_a,
                    deposit_b,
                )
            );
        }

        // slippage exceeded
        {
            let (
                token_a_key,
                mut token_a_account,
                token_b_key,
                mut token_b_account,
                pool_key,
                mut pool_account,
            ) = accounts.setup_token_accounts(&user_key, &depositor_key, deposit_a, deposit_b, 0);
            // maximum A amount in too low
            assert_eq!(
                Err(SwapError::ExceededSlippage.into()),
                accounts.deposit_all_token_types(
                    &depositor_key,
                    &token_a_key,
                    &mut token_a_account,
                    &token_b_key,
                    &mut token_b_account,
                    &pool_key,
                    &mut pool_account,
                    pool_amount.try_into().unwrap(),
                    deposit_a / 10,
                    deposit_b,
                )
            );
            // maximum B amount in too low
            assert_eq!(
                Err(SwapError::ExceededSlippage.into()),
                accounts.deposit_all_token_types(
                    &depositor_key,
                    &token_a_key,
                    &mut token_a_account,
                    &token_b_key,
                    &mut token_b_account,
                    &pool_key,
                    &mut pool_account,
                    pool_amount.try_into().unwrap(),
                    deposit_a,
                    deposit_b / 10,
                )
            );
        }

        // invalid input: can't use swap pool tokens as source
        {
            let (
                _token_a_key,
                _token_a_account,
                _token_b_key,
                _token_b_account,
                pool_key,
                mut pool_account,
            ) = accounts.setup_token_accounts(&user_key, &depositor_key, deposit_a, deposit_b, 0);
            let swap_token_a_key = accounts.token_a_key;
            let mut swap_token_a_account = accounts.get_token_account(&swap_token_a_key).clone();
            let swap_token_b_key = accounts.token_b_key;
            let mut swap_token_b_account = accounts.get_token_account(&swap_token_b_key).clone();
            let authority_key = accounts.authority_key;
            assert_eq!(
                Err(SwapError::InvalidInput.into()),
                accounts.deposit_all_token_types(
                    &authority_key,
                    &swap_token_a_key,
                    &mut swap_token_a_account,
                    &swap_token_b_key,
                    &mut swap_token_b_account,
                    &pool_key,
                    &mut pool_account,
                    pool_amount.try_into().unwrap(),
                    deposit_a,
                    deposit_b,
                )
            );
        }

        // correctly deposit
        {
            let (
                token_a_key,
                mut token_a_account,
                token_b_key,
                mut token_b_account,
                pool_key,
                mut pool_account,
            ) = accounts.setup_token_accounts(&user_key, &depositor_key, deposit_a, deposit_b, 0);
            accounts
                .deposit_all_token_types(
                    &depositor_key,
                    &token_a_key,
                    &mut token_a_account,
                    &token_b_key,
                    &mut token_b_account,
                    &pool_key,
                    &mut pool_account,
                    pool_amount.try_into().unwrap(),
                    deposit_a,
                    deposit_b,
                )
                .unwrap();

            let swap_token_a =
                spl_token::state::Account::unpack(&accounts.token_a_account.data).unwrap();
            assert_eq!(swap_token_a.amount, deposit_a + token_a_amount);
            let swap_token_b =
                spl_token::state::Account::unpack(&accounts.token_b_account.data).unwrap();
            assert_eq!(swap_token_b.amount, deposit_b + token_b_amount);
            let token_a = spl_token::state::Account::unpack(&token_a_account.data).unwrap();
            assert_eq!(token_a.amount, 0);
            let token_b = spl_token::state::Account::unpack(&token_b_account.data).unwrap();
            assert_eq!(token_b.amount, 0);
            let pool_account = spl_token::state::Account::unpack(&pool_account.data).unwrap();
            let swap_pool_account =
                spl_token::state::Account::unpack(&accounts.pool_token_account.data).unwrap();
            let pool_mint =
                spl_token::state::Mint::unpack(&accounts.pool_mint_account.data).unwrap();
            assert_eq!(
                pool_mint.supply,
                pool_account.amount + swap_pool_account.amount
            );
        }
    }

    #[test]
    fn test_withdraw() {
        let user_key = Pubkey::new_unique();
        let trade_fee_numerator = 25;
        let trade_fee_denominator = 10000;
        let owner_trade_fee_numerator = 5;
        let owner_trade_fee_denominator = 10000;
<<<<<<< HEAD
        let owner_withdraw_fee_numerator = 5;
        let owner_withdraw_fee_denominator = 1000;
=======
        let owner_withdraw_fee_numerator = 0;
        let owner_withdraw_fee_denominator = 0;
>>>>>>> aa02e3e9
        let host_fee_numerator = 0;
        let host_fee_denominator = 0;

        let fees = Fees {
            trade_fee_numerator,
            trade_fee_denominator,
            owner_trade_fee_numerator,
            owner_trade_fee_denominator,
            owner_withdraw_fee_numerator,
            owner_withdraw_fee_denominator,
            host_fee_numerator,
            host_fee_denominator,
        };

        let token_a_amount = 1000000;
        let token_b_amount = 2000000;
        let curve_type = CurveType::ConstantProduct;
        let swap_curve = SwapCurve {
            curve_type,
            calculator: Box::new(ConstantProductCurve {}),
        };

        let withdrawer_key = Pubkey::new_unique();
        let initial_a = token_a_amount / 10;
        let initial_b = token_b_amount / 10;
        let initial_pool = swap_curve.calculator.new_pool_supply() / 10;
        let withdraw_amount = initial_pool / 4;
        let minimum_token_a_amount = initial_a / 40;
        let minimum_token_b_amount = initial_b / 40;

        let mut accounts =
            SwapAccountInfo::new(&user_key, fees, swap_curve, token_a_amount, token_b_amount);

        // swap not initialized
        {
            let (
                token_a_key,
                mut token_a_account,
                token_b_key,
                mut token_b_account,
                pool_key,
                mut pool_account,
            ) = accounts.setup_token_accounts(&user_key, &withdrawer_key, initial_a, initial_b, 0);
            assert_eq!(
                Err(ProgramError::UninitializedAccount),
                accounts.withdraw_all_token_types(
                    &withdrawer_key,
                    &pool_key,
                    &mut pool_account,
                    &token_a_key,
                    &mut token_a_account,
                    &token_b_key,
                    &mut token_b_account,
                    withdraw_amount.try_into().unwrap(),
                    minimum_token_a_amount,
                    minimum_token_b_amount,
                )
            );
        }

        accounts.initialize_swap().unwrap();

        // wrong owner for swap account
        {
            let (
                token_a_key,
                mut token_a_account,
                token_b_key,
                mut token_b_account,
                pool_key,
                mut pool_account,
            ) = accounts.setup_token_accounts(&user_key, &withdrawer_key, initial_a, initial_b, 0);
            let old_swap_account = accounts.swap_account;
            let mut wrong_swap_account = old_swap_account.clone();
            wrong_swap_account.owner = TOKEN_PROGRAM_ID;
            accounts.swap_account = wrong_swap_account;
            assert_eq!(
                Err(ProgramError::IncorrectProgramId),
                accounts.withdraw_all_token_types(
                    &withdrawer_key,
                    &pool_key,
                    &mut pool_account,
                    &token_a_key,
                    &mut token_a_account,
                    &token_b_key,
                    &mut token_b_account,
                    withdraw_amount.try_into().unwrap(),
                    minimum_token_a_amount,
                    minimum_token_b_amount,
                )
            );
            accounts.swap_account = old_swap_account;
        }

        // wrong nonce for authority_key
        {
            let (
                token_a_key,
                mut token_a_account,
                token_b_key,
                mut token_b_account,
                pool_key,
                mut pool_account,
            ) = accounts.setup_token_accounts(&user_key, &withdrawer_key, initial_a, initial_b, 0);
            let old_authority = accounts.authority_key;
            let (bad_authority_key, _nonce) = Pubkey::find_program_address(
                &[&accounts.swap_key.to_bytes()[..]],
                &TOKEN_PROGRAM_ID,
            );
            accounts.authority_key = bad_authority_key;
            assert_eq!(
                Err(SwapError::InvalidProgramAddress.into()),
                accounts.withdraw_all_token_types(
                    &withdrawer_key,
                    &pool_key,
                    &mut pool_account,
                    &token_a_key,
                    &mut token_a_account,
                    &token_b_key,
                    &mut token_b_account,
                    withdraw_amount.try_into().unwrap(),
                    minimum_token_a_amount,
                    minimum_token_b_amount,
                )
            );
            accounts.authority_key = old_authority;
        }

        // not enough pool tokens
        {
            let (
                token_a_key,
                mut token_a_account,
                token_b_key,
                mut token_b_account,
                pool_key,
                mut pool_account,
            ) = accounts.setup_token_accounts(
                &user_key,
                &withdrawer_key,
                initial_a,
                initial_b,
                to_u64(withdraw_amount).unwrap() / 2u64,
            );
            assert_eq!(
                Err(TokenError::InsufficientFunds.into()),
                accounts.withdraw_all_token_types(
                    &withdrawer_key,
                    &pool_key,
                    &mut pool_account,
                    &token_a_key,
                    &mut token_a_account,
                    &token_b_key,
                    &mut token_b_account,
                    withdraw_amount.try_into().unwrap(),
                    minimum_token_a_amount / 2,
                    minimum_token_b_amount / 2,
                )
            );
        }

        // wrong token a / b accounts
        {
            let (
                token_a_key,
                mut token_a_account,
                token_b_key,
                mut token_b_account,
                pool_key,
                mut pool_account,
            ) = accounts.setup_token_accounts(
                &user_key,
                &withdrawer_key,
                initial_a,
                initial_b,
                withdraw_amount.try_into().unwrap(),
            );
            assert_eq!(
                Err(TokenError::MintMismatch.into()),
                accounts.withdraw_all_token_types(
                    &withdrawer_key,
                    &pool_key,
                    &mut pool_account,
                    &token_b_key,
                    &mut token_b_account,
                    &token_a_key,
                    &mut token_a_account,
                    withdraw_amount.try_into().unwrap(),
                    minimum_token_a_amount,
                    minimum_token_b_amount,
                )
            );
        }

        // wrong pool token account
        {
            let (
                token_a_key,
                mut token_a_account,
                token_b_key,
                mut token_b_account,
                _pool_key,
                _pool_account,
            ) = accounts.setup_token_accounts(
                &user_key,
                &withdrawer_key,
                initial_a,
                initial_b,
                withdraw_amount.try_into().unwrap(),
            );
            let (
                wrong_token_a_key,
                mut wrong_token_a_account,
                _token_b_key,
                _token_b_account,
                _pool_key,
                _pool_account,
            ) = accounts.setup_token_accounts(
                &user_key,
                &withdrawer_key,
                withdraw_amount.try_into().unwrap(),
                initial_b,
                withdraw_amount.try_into().unwrap(),
            );
            assert_eq!(
                Err(TokenError::MintMismatch.into()),
                accounts.withdraw_all_token_types(
                    &withdrawer_key,
                    &wrong_token_a_key,
                    &mut wrong_token_a_account,
                    &token_a_key,
                    &mut token_a_account,
                    &token_b_key,
                    &mut token_b_account,
                    withdraw_amount.try_into().unwrap(),
                    minimum_token_a_amount,
                    minimum_token_b_amount,
                )
            );
        }

        // wrong pool fee account
        {
            let (
                token_a_key,
                mut token_a_account,
                token_b_key,
                mut token_b_account,
                wrong_pool_key,
                wrong_pool_account,
            ) = accounts.setup_token_accounts(
                &user_key,
                &withdrawer_key,
                initial_a,
                initial_b,
                withdraw_amount.try_into().unwrap(),
            );
            let (
                _token_a_key,
                _token_a_account,
                _token_b_key,
                _token_b_account,
                pool_key,
                mut pool_account,
            ) = accounts.setup_token_accounts(
                &user_key,
                &withdrawer_key,
                initial_a,
                initial_b,
                withdraw_amount.try_into().unwrap(),
            );
            let old_pool_fee_account = accounts.pool_fee_account;
            let old_pool_fee_key = accounts.pool_fee_key;
            accounts.pool_fee_account = wrong_pool_account;
            accounts.pool_fee_key = wrong_pool_key;
            assert_eq!(
                Err(SwapError::IncorrectFeeAccount.into()),
                accounts.withdraw_all_token_types(
                    &withdrawer_key,
                    &pool_key,
                    &mut pool_account,
                    &token_a_key,
                    &mut token_a_account,
                    &token_b_key,
                    &mut token_b_account,
                    withdraw_amount.try_into().unwrap(),
                    minimum_token_a_amount,
                    minimum_token_b_amount,
                ),
            );
            accounts.pool_fee_account = old_pool_fee_account;
            accounts.pool_fee_key = old_pool_fee_key;
        }

        // no approval
        {
            let (
                token_a_key,
                mut token_a_account,
                token_b_key,
                mut token_b_account,
                pool_key,
                mut pool_account,
            ) = accounts.setup_token_accounts(
                &user_key,
                &withdrawer_key,
                0,
                0,
                withdraw_amount.try_into().unwrap(),
            );
            let user_transfer_authority_key = Pubkey::new_unique();
            assert_eq!(
                Err(TokenError::OwnerMismatch.into()),
                do_process_instruction(
                    withdraw_all_token_types(
                        &SWAP_PROGRAM_ID,
                        &TOKEN_PROGRAM_ID,
                        &accounts.swap_key,
                        &accounts.authority_key,
                        &user_transfer_authority_key,
                        &accounts.pool_mint_key,
                        &accounts.pool_fee_key,
                        &pool_key,
                        &accounts.token_a_key,
                        &accounts.token_b_key,
                        &token_a_key,
                        &token_b_key,
                        WithdrawAllTokenTypes {
                            pool_token_amount: withdraw_amount.try_into().unwrap(),
                            minimum_token_a_amount,
                            minimum_token_b_amount,
                        },
                    )
                        .unwrap(),
                    vec![
                        &mut accounts.swap_account,
                        &mut Account::default(),
                        &mut Account::default(),
                        &mut accounts.pool_mint_account,
                        &mut pool_account,
                        &mut accounts.token_a_account,
                        &mut accounts.token_b_account,
                        &mut token_a_account,
                        &mut token_b_account,
                        &mut accounts.pool_fee_account,
                        &mut Account::default(),
                    ],
                )
            );
        }

        // wrong token program id
        {
            let (
                token_a_key,
                mut token_a_account,
                token_b_key,
                mut token_b_account,
                pool_key,
                mut pool_account,
            ) = accounts.setup_token_accounts(
                &user_key,
                &withdrawer_key,
                initial_a,
                initial_b,
                withdraw_amount.try_into().unwrap(),
            );
            let wrong_key = Pubkey::new_unique();
            assert_eq!(
                Err(SwapError::IncorrectTokenProgramId.into()),
                do_process_instruction(
                    withdraw_all_token_types(
                        &SWAP_PROGRAM_ID,
                        &wrong_key,
                        &accounts.swap_key,
                        &accounts.authority_key,
                        &accounts.authority_key,
                        &accounts.pool_mint_key,
                        &accounts.pool_fee_key,
                        &pool_key,
                        &accounts.token_a_key,
                        &accounts.token_b_key,
                        &token_a_key,
                        &token_b_key,
                        WithdrawAllTokenTypes {
                            pool_token_amount: withdraw_amount.try_into().unwrap(),
                            minimum_token_a_amount,
                            minimum_token_b_amount,
                        },
                    )
                        .unwrap(),
                    vec![
                        &mut accounts.swap_account,
                        &mut Account::default(),
                        &mut Account::default(),
                        &mut accounts.pool_mint_account,
                        &mut pool_account,
                        &mut accounts.token_a_account,
                        &mut accounts.token_b_account,
                        &mut token_a_account,
                        &mut token_b_account,
                        &mut accounts.pool_fee_account,
                        &mut Account::default(),
                    ],
                )
            );
        }

        // wrong swap token accounts
        {
            let (
                token_a_key,
                mut token_a_account,
                token_b_key,
                mut token_b_account,
                pool_key,
                mut pool_account,
            ) = accounts.setup_token_accounts(
                &user_key,
                &withdrawer_key,
                initial_a,
                initial_b,
                initial_pool.try_into().unwrap(),
            );

            let old_a_key = accounts.token_a_key;
            let old_a_account = accounts.token_a_account;

            accounts.token_a_key = token_a_key;
            accounts.token_a_account = token_a_account.clone();

            // wrong swap token a account
            assert_eq!(
                Err(SwapError::IncorrectSwapAccount.into()),
                accounts.withdraw_all_token_types(
                    &withdrawer_key,
                    &pool_key,
                    &mut pool_account,
                    &token_a_key,
                    &mut token_a_account,
                    &token_b_key,
                    &mut token_b_account,
                    withdraw_amount.try_into().unwrap(),
                    minimum_token_a_amount,
                    minimum_token_b_amount,
                )
            );

            accounts.token_a_key = old_a_key;
            accounts.token_a_account = old_a_account;

            let old_b_key = accounts.token_b_key;
            let old_b_account = accounts.token_b_account;

            accounts.token_b_key = token_b_key;
            accounts.token_b_account = token_b_account.clone();

            // wrong swap token b account
            assert_eq!(
                Err(SwapError::IncorrectSwapAccount.into()),
                accounts.withdraw_all_token_types(
                    &withdrawer_key,
                    &pool_key,
                    &mut pool_account,
                    &token_a_key,
                    &mut token_a_account,
                    &token_b_key,
                    &mut token_b_account,
                    withdraw_amount.try_into().unwrap(),
                    minimum_token_a_amount,
                    minimum_token_b_amount,
                )
            );

            accounts.token_b_key = old_b_key;
            accounts.token_b_account = old_b_account;
        }

        // wrong mint
        {
            let (
                token_a_key,
                mut token_a_account,
                token_b_key,
                mut token_b_account,
                pool_key,
                mut pool_account,
            ) = accounts.setup_token_accounts(
                &user_key,
                &withdrawer_key,
                initial_a,
                initial_b,
                initial_pool.try_into().unwrap(),
            );
            let (pool_mint_key, pool_mint_account) =
                create_mint(&TOKEN_PROGRAM_ID, &accounts.authority_key, None);
            let old_pool_key = accounts.pool_mint_key;
            let old_pool_account = accounts.pool_mint_account;
            accounts.pool_mint_key = pool_mint_key;
            accounts.pool_mint_account = pool_mint_account;

            assert_eq!(
                Err(SwapError::IncorrectPoolMint.into()),
                accounts.withdraw_all_token_types(
                    &withdrawer_key,
                    &pool_key,
                    &mut pool_account,
                    &token_a_key,
                    &mut token_a_account,
                    &token_b_key,
                    &mut token_b_account,
                    withdraw_amount.try_into().unwrap(),
                    minimum_token_a_amount,
                    minimum_token_b_amount,
                )
            );

            accounts.pool_mint_key = old_pool_key;
            accounts.pool_mint_account = old_pool_account;
        }

        // withdrawing 1 pool token fails because it equates to 0 output tokens
        {
            let (
                token_a_key,
                mut token_a_account,
                token_b_key,
                mut token_b_account,
                pool_key,
                mut pool_account,
            ) = accounts.setup_token_accounts(
                &user_key,
                &withdrawer_key,
                initial_a,
                initial_b,
                initial_pool.try_into().unwrap(),
            );
            assert_eq!(
                Err(SwapError::ZeroTradingTokens.into()),
                accounts.withdraw_all_token_types(
                    &withdrawer_key,
                    &pool_key,
                    &mut pool_account,
                    &token_a_key,
                    &mut token_a_account,
                    &token_b_key,
                    &mut token_b_account,
                    1,
                    0,
                    0,
                )
            );
        }

        // slippage exceeded
        {
            let (
                token_a_key,
                mut token_a_account,
                token_b_key,
                mut token_b_account,
                pool_key,
                mut pool_account,
            ) = accounts.setup_token_accounts(
                &user_key,
                &withdrawer_key,
                initial_a,
                initial_b,
                initial_pool.try_into().unwrap(),
            );
            // minimum A amount out too high
            assert_eq!(
                Err(SwapError::ExceededSlippage.into()),
                accounts.withdraw_all_token_types(
                    &withdrawer_key,
                    &pool_key,
                    &mut pool_account,
                    &token_a_key,
                    &mut token_a_account,
                    &token_b_key,
                    &mut token_b_account,
                    withdraw_amount.try_into().unwrap(),
                    minimum_token_a_amount * 10,
                    minimum_token_b_amount,
                )
            );
            // minimum B amount out too high
            assert_eq!(
                Err(SwapError::ExceededSlippage.into()),
                accounts.withdraw_all_token_types(
                    &withdrawer_key,
                    &pool_key,
                    &mut pool_account,
                    &token_a_key,
                    &mut token_a_account,
                    &token_b_key,
                    &mut token_b_account,
                    withdraw_amount.try_into().unwrap(),
                    minimum_token_a_amount,
                    minimum_token_b_amount * 10,
                )
            );
        }

        // invalid input: can't use swap pool tokens as destination
        {
            let (
                token_a_key,
                mut token_a_account,
                token_b_key,
                mut token_b_account,
                pool_key,
                mut pool_account,
            ) = accounts.setup_token_accounts(
                &user_key,
                &withdrawer_key,
                initial_a,
                initial_b,
                initial_pool.try_into().unwrap(),
            );
            let swap_token_a_key = accounts.token_a_key;
            let mut swap_token_a_account = accounts.get_token_account(&swap_token_a_key).clone();
            assert_eq!(
                Err(SwapError::InvalidInput.into()),
                accounts.withdraw_all_token_types(
                    &withdrawer_key,
                    &pool_key,
                    &mut pool_account,
                    &swap_token_a_key,
                    &mut swap_token_a_account,
                    &token_b_key,
                    &mut token_b_account,
                    withdraw_amount.try_into().unwrap(),
                    minimum_token_a_amount,
                    minimum_token_b_amount,
                )
            );
            let swap_token_b_key = accounts.token_b_key;
            let mut swap_token_b_account = accounts.get_token_account(&swap_token_b_key).clone();
            assert_eq!(
                Err(SwapError::InvalidInput.into()),
                accounts.withdraw_all_token_types(
                    &withdrawer_key,
                    &pool_key,
                    &mut pool_account,
                    &token_a_key,
                    &mut token_a_account,
                    &swap_token_b_key,
                    &mut swap_token_b_account,
                    withdraw_amount.try_into().unwrap(),
                    minimum_token_a_amount,
                    minimum_token_b_amount,
                )
            );
        }

        // correct withdrawal
        {
            let (
                token_a_key,
                mut token_a_account,
                token_b_key,
                mut token_b_account,
                pool_key,
                mut pool_account,
            ) = accounts.setup_token_accounts(
                &user_key,
                &withdrawer_key,
                initial_a,
                initial_b,
                initial_pool.try_into().unwrap(),
            );

            accounts
                .withdraw_all_token_types(
                    &withdrawer_key,
                    &pool_key,
                    &mut pool_account,
                    &token_a_key,
                    &mut token_a_account,
                    &token_b_key,
                    &mut token_b_account,
                    withdraw_amount.try_into().unwrap(),
                    minimum_token_a_amount,
                    minimum_token_b_amount,
                )
                .unwrap();

            let swap_token_a =
                spl_token::state::Account::unpack(&accounts.token_a_account.data).unwrap();
            let swap_token_b =
                spl_token::state::Account::unpack(&accounts.token_b_account.data).unwrap();
            let pool_mint =
                spl_token::state::Mint::unpack(&accounts.pool_mint_account.data).unwrap();
            let withdraw_fee = accounts.fees.owner_withdraw_fee(withdraw_amount).unwrap();

            let results = accounts
                .swap_curve
                .calculator
                .pool_tokens_to_trading_tokens(
                    withdraw_amount - withdraw_fee,
                    pool_mint.supply.try_into().unwrap(),
                    swap_token_a.amount.try_into().unwrap(),
                    swap_token_b.amount.try_into().unwrap(),
                    RoundDirection::Floor,
                )
                .unwrap();
            assert_eq!(
                swap_token_a.amount,
                token_a_amount - to_u64(results.token_a_amount).unwrap()
            );
            assert_eq!(
                swap_token_b.amount,
                token_b_amount - to_u64(results.token_b_amount).unwrap()
            );
            let token_a = spl_token::state::Account::unpack(&token_a_account.data).unwrap();
            assert_eq!(
                token_a.amount,
                initial_a + to_u64(results.token_a_amount).unwrap()
            );
            let token_b = spl_token::state::Account::unpack(&token_b_account.data).unwrap();
            assert_eq!(
                token_b.amount,
                initial_b + to_u64(results.token_b_amount).unwrap()
            );
            let pool_account = spl_token::state::Account::unpack(&pool_account.data).unwrap();
            assert_eq!(
                pool_account.amount,
                to_u64(initial_pool - withdraw_amount).unwrap()
            );
            let fee_account =
                spl_token::state::Account::unpack(&accounts.pool_fee_account.data).unwrap();
            assert_eq!(
                fee_account.amount,
                TryInto::<u64>::try_into(withdraw_fee).unwrap()
            );
        }

        // correct withdrawal from fee account
<<<<<<< HEAD
        {
            let (
                token_a_key,
                mut token_a_account,
                token_b_key,
                mut token_b_account,
                _pool_key,
                mut _pool_account,
            ) = accounts.setup_token_accounts(&user_key, &withdrawer_key, 0, 0, 0);

            let pool_fee_key = accounts.pool_fee_key;
            let mut pool_fee_account = accounts.pool_fee_account.clone();
            let fee_account = spl_token::state::Account::unpack(&pool_fee_account.data).unwrap();
            let pool_fee_amount = fee_account.amount;
            let fee_owner = fee_account.owner;
            accounts
                .withdraw_all_token_types(
                    &fee_owner,
                    &pool_fee_key,
                    &mut pool_fee_account,
                    &token_a_key,
                    &mut token_a_account,
                    &token_b_key,
                    &mut token_b_account,
                    pool_fee_amount,
                    0,
                    0,
                ).unwrap();

            let swap_token_a =
                spl_token::state::Account::unpack(&accounts.token_a_account.data).unwrap();
            let swap_token_b =
                spl_token::state::Account::unpack(&accounts.token_b_account.data).unwrap();
            let pool_mint =
                spl_token::state::Mint::unpack(&accounts.pool_mint_account.data).unwrap();
            let results = accounts
                .swap_curve
                .calculator
                .pool_tokens_to_trading_tokens(
                    pool_fee_amount.try_into().unwrap(),
                    pool_mint.supply.try_into().unwrap(),
                    swap_token_a.amount.try_into().unwrap(),
                    swap_token_b.amount.try_into().unwrap(),
                    RoundDirection::Floor,
                )
                .unwrap();
            let token_a = spl_token::state::Account::unpack(&token_a_account.data).unwrap();
            assert_eq!(
                token_a.amount,
                TryInto::<u64>::try_into(results.token_a_amount).unwrap()
            );
            let token_b = spl_token::state::Account::unpack(&token_b_account.data).unwrap();
            assert_eq!(
                token_b.amount,
                TryInto::<u64>::try_into(results.token_b_amount).unwrap()
            );
        }
=======
        #[cfg(not(feature = "production"))]
            {
                let (
                    token_a_key,
                    mut token_a_account,
                    token_b_key,
                    mut token_b_account,
                    _pool_key,
                    mut _pool_account,
                ) = accounts.setup_token_accounts(&user_key, &withdrawer_key, 0, 0, 0);

                let pool_fee_key = accounts.pool_fee_key;
                let mut pool_fee_account = accounts.pool_fee_account.clone();
                let fee_account = spl_token::state::Account::unpack(&pool_fee_account.data).unwrap();
                let pool_fee_amount = fee_account.amount;
                let fee_owner = fee_account.owner;
                accounts
                    .withdraw_all_token_types(
                        &fee_owner,
                        &pool_fee_key,
                        &mut pool_fee_account,
                        &token_a_key,
                        &mut token_a_account,
                        &token_b_key,
                        &mut token_b_account,
                        pool_fee_amount,
                        0,
                        0,
                    ).unwrap();

                let swap_token_a =
                    spl_token::state::Account::unpack(&accounts.token_a_account.data).unwrap();
                let swap_token_b =
                    spl_token::state::Account::unpack(&accounts.token_b_account.data).unwrap();
                let pool_mint =
                    spl_token::state::Mint::unpack(&accounts.pool_mint_account.data).unwrap();
                let results = accounts
                    .swap_curve
                    .calculator
                    .pool_tokens_to_trading_tokens(
                        pool_fee_amount.try_into().unwrap(),
                        pool_mint.supply.try_into().unwrap(),
                        swap_token_a.amount.try_into().unwrap(),
                        swap_token_b.amount.try_into().unwrap(),
                        RoundDirection::Floor,
                    )
                    .unwrap();
                let token_a = spl_token::state::Account::unpack(&token_a_account.data).unwrap();
                assert_eq!(
                    token_a.amount,
                    TryInto::<u64>::try_into(results.token_a_amount).unwrap()
                );
                let token_b = spl_token::state::Account::unpack(&token_b_account.data).unwrap();
                assert_eq!(
                    token_b.amount,
                    TryInto::<u64>::try_into(results.token_b_amount).unwrap()
                );
            }
>>>>>>> aa02e3e9
    }

    #[test]
    fn test_deposit_one_exact_in() {
        let user_key = Pubkey::new_unique();
        let depositor_key = Pubkey::new_unique();
        let trade_fee_numerator = 25;
        let trade_fee_denominator = 10000;
        let owner_trade_fee_numerator = 5;
        let owner_trade_fee_denominator = 10000;
<<<<<<< HEAD
        let owner_withdraw_fee_numerator = 5;
        let owner_withdraw_fee_denominator = 1000;
=======
        let owner_withdraw_fee_numerator = 0;
        let owner_withdraw_fee_denominator = 0;
>>>>>>> aa02e3e9
        let host_fee_numerator = 0;
        let host_fee_denominator = 0;

        let fees = Fees {
            trade_fee_numerator,
            trade_fee_denominator,
            owner_trade_fee_numerator,
            owner_trade_fee_denominator,
            owner_withdraw_fee_numerator,
            owner_withdraw_fee_denominator,
            host_fee_numerator,
            host_fee_denominator,
        };

        let token_a_amount = 1000;
        let token_b_amount = 9000;
        let curve_type = CurveType::ConstantProduct;
        let swap_curve = SwapCurve {
            curve_type,
            calculator: Box::new(ConstantProductCurve {}),
        };

        let mut accounts =
            SwapAccountInfo::new(&user_key, fees, swap_curve, token_a_amount, token_b_amount);

        let deposit_a = token_a_amount / 10;
        let deposit_b = token_b_amount / 10;
        let pool_amount = to_u64(INITIAL_SWAP_POOL_AMOUNT / 100).unwrap();

        // swap not initialized
        {
            let (
                token_a_key,
                mut token_a_account,
                _token_b_key,
                _token_b_account,
                pool_key,
                mut pool_account,
            ) = accounts.setup_token_accounts(&user_key, &depositor_key, deposit_a, deposit_b, 0);
            assert_eq!(
                Err(ProgramError::UninitializedAccount),
                accounts.deposit_single_token_type_exact_amount_in(
                    &depositor_key,
                    &token_a_key,
                    &mut token_a_account,
                    &pool_key,
                    &mut pool_account,
                    deposit_a,
                    pool_amount,
                )
            );
        }

        accounts.initialize_swap().unwrap();

        // wrong owner for swap account
        {
            let (
                token_a_key,
                mut token_a_account,
                _token_b_key,
                _token_b_account,
                pool_key,
                mut pool_account,
            ) = accounts.setup_token_accounts(&user_key, &depositor_key, deposit_a, deposit_b, 0);
            let old_swap_account = accounts.swap_account;
            let mut wrong_swap_account = old_swap_account.clone();
            wrong_swap_account.owner = TOKEN_PROGRAM_ID;
            accounts.swap_account = wrong_swap_account;
            assert_eq!(
                Err(ProgramError::IncorrectProgramId),
                accounts.deposit_single_token_type_exact_amount_in(
                    &depositor_key,
                    &token_a_key,
                    &mut token_a_account,
                    &pool_key,
                    &mut pool_account,
                    deposit_a,
                    pool_amount,
                )
            );
            accounts.swap_account = old_swap_account;
        }

        // wrong nonce for authority_key
        {
            let (
                token_a_key,
                mut token_a_account,
                _token_b_key,
                _token_b_account,
                pool_key,
                mut pool_account,
            ) = accounts.setup_token_accounts(&user_key, &depositor_key, deposit_a, deposit_b, 0);
            let old_authority = accounts.authority_key;
            let (bad_authority_key, _nonce) = Pubkey::find_program_address(
                &[&accounts.swap_key.to_bytes()[..]],
                &TOKEN_PROGRAM_ID,
            );
            accounts.authority_key = bad_authority_key;
            assert_eq!(
                Err(SwapError::InvalidProgramAddress.into()),
                accounts.deposit_single_token_type_exact_amount_in(
                    &depositor_key,
                    &token_a_key,
                    &mut token_a_account,
                    &pool_key,
                    &mut pool_account,
                    deposit_a,
                    pool_amount,
                )
            );
            accounts.authority_key = old_authority;
        }

        // not enough token A / B
        {
            let (
                token_a_key,
                mut token_a_account,
                token_b_key,
                mut token_b_account,
                pool_key,
                mut pool_account,
            ) = accounts.setup_token_accounts(
                &user_key,
                &depositor_key,
                deposit_a / 2,
                deposit_b / 2,
                0,
            );
            assert_eq!(
                Err(TokenError::InsufficientFunds.into()),
                accounts.deposit_single_token_type_exact_amount_in(
                    &depositor_key,
                    &token_a_key,
                    &mut token_a_account,
                    &pool_key,
                    &mut pool_account,
                    deposit_a,
                    0,
                )
            );
            assert_eq!(
                Err(TokenError::InsufficientFunds.into()),
                accounts.deposit_single_token_type_exact_amount_in(
                    &depositor_key,
                    &token_b_key,
                    &mut token_b_account,
                    &pool_key,
                    &mut pool_account,
                    deposit_b,
                    0,
                )
            );
        }

        // wrong pool token account
        {
            let (
                token_a_key,
                mut token_a_account,
                token_b_key,
                mut token_b_account,
                _pool_key,
                mut _pool_account,
            ) = accounts.setup_token_accounts(&user_key, &depositor_key, deposit_a, deposit_b, 0);
            assert_eq!(
                Err(TokenError::MintMismatch.into()),
                accounts.deposit_single_token_type_exact_amount_in(
                    &depositor_key,
                    &token_a_key,
                    &mut token_a_account,
                    &token_b_key,
                    &mut token_b_account,
                    deposit_a,
                    pool_amount,
                )
            );
        }

        // no approval
        {
            let (
                token_a_key,
                mut token_a_account,
                _token_b_key,
                _token_b_account,
                pool_key,
                mut pool_account,
            ) = accounts.setup_token_accounts(&user_key, &depositor_key, deposit_a, deposit_b, 0);
            let user_transfer_authority_key = Pubkey::new_unique();
            assert_eq!(
                Err(TokenError::OwnerMismatch.into()),
                do_process_instruction(
                    deposit_single_token_type_exact_amount_in(
                        &SWAP_PROGRAM_ID,
                        &TOKEN_PROGRAM_ID,
                        &accounts.swap_key,
                        &accounts.authority_key,
                        &user_transfer_authority_key,
                        &token_a_key,
                        &accounts.token_a_key,
                        &accounts.token_b_key,
                        &accounts.pool_mint_key,
                        &pool_key,
                        DepositSingleTokenTypeExactAmountIn {
                            source_token_amount: deposit_a,
                            minimum_pool_token_amount: pool_amount,
                        },
                    )
                        .unwrap(),
                    vec![
                        &mut accounts.swap_account,
                        &mut Account::default(),
                        &mut Account::default(),
                        &mut token_a_account,
                        &mut accounts.token_a_account,
                        &mut accounts.token_b_account,
                        &mut accounts.pool_mint_account,
                        &mut pool_account,
                        &mut Account::default(),
                    ],
                )
            );
        }

        // wrong token program id
        {
            let (
                token_a_key,
                mut token_a_account,
                _token_b_key,
                _token_b_account,
                pool_key,
                mut pool_account,
            ) = accounts.setup_token_accounts(&user_key, &depositor_key, deposit_a, deposit_b, 0);
            let wrong_key = Pubkey::new_unique();
            assert_eq!(
                Err(SwapError::IncorrectTokenProgramId.into()),
                do_process_instruction(
                    deposit_single_token_type_exact_amount_in(
                        &SWAP_PROGRAM_ID,
                        &wrong_key,
                        &accounts.swap_key,
                        &accounts.authority_key,
                        &accounts.authority_key,
                        &token_a_key,
                        &accounts.token_a_key,
                        &accounts.token_b_key,
                        &accounts.pool_mint_key,
                        &pool_key,
                        DepositSingleTokenTypeExactAmountIn {
                            source_token_amount: deposit_a,
                            minimum_pool_token_amount: pool_amount,
                        },
                    )
                        .unwrap(),
                    vec![
                        &mut accounts.swap_account,
                        &mut Account::default(),
                        &mut Account::default(),
                        &mut token_a_account,
                        &mut accounts.token_a_account,
                        &mut accounts.token_b_account,
                        &mut accounts.pool_mint_account,
                        &mut pool_account,
                        &mut Account::default(),
                    ],
                )
            );
        }

        // wrong swap token accounts
        {
            let (
                token_a_key,
                mut token_a_account,
                token_b_key,
                token_b_account,
                pool_key,
                mut pool_account,
            ) = accounts.setup_token_accounts(&user_key, &depositor_key, deposit_a, deposit_b, 0);

            let old_a_key = accounts.token_a_key;
            let old_a_account = accounts.token_a_account;

            accounts.token_a_key = token_a_key;
            accounts.token_a_account = token_a_account.clone();

            // wrong swap token a account
            assert_eq!(
                Err(SwapError::IncorrectSwapAccount.into()),
                accounts.deposit_single_token_type_exact_amount_in(
                    &depositor_key,
                    &token_a_key,
                    &mut token_a_account,
                    &pool_key,
                    &mut pool_account,
                    deposit_a,
                    pool_amount,
                )
            );

            accounts.token_a_key = old_a_key;
            accounts.token_a_account = old_a_account;

            let old_b_key = accounts.token_b_key;
            let old_b_account = accounts.token_b_account;

            accounts.token_b_key = token_b_key;
            accounts.token_b_account = token_b_account;

            // wrong swap token b account
            assert_eq!(
                Err(SwapError::IncorrectSwapAccount.into()),
                accounts.deposit_single_token_type_exact_amount_in(
                    &depositor_key,
                    &token_a_key,
                    &mut token_a_account,
                    &pool_key,
                    &mut pool_account,
                    deposit_a,
                    pool_amount,
                )
            );

            accounts.token_b_key = old_b_key;
            accounts.token_b_account = old_b_account;
        }

        // wrong mint
        {
            let (
                token_a_key,
                mut token_a_account,
                _token_b_key,
                _token_b_account,
                pool_key,
                mut pool_account,
            ) = accounts.setup_token_accounts(&user_key, &depositor_key, deposit_a, deposit_b, 0);
            let (pool_mint_key, pool_mint_account) =
                create_mint(&TOKEN_PROGRAM_ID, &accounts.authority_key, None);
            let old_pool_key = accounts.pool_mint_key;
            let old_pool_account = accounts.pool_mint_account;
            accounts.pool_mint_key = pool_mint_key;
            accounts.pool_mint_account = pool_mint_account;

            assert_eq!(
                Err(SwapError::IncorrectPoolMint.into()),
                accounts.deposit_single_token_type_exact_amount_in(
                    &depositor_key,
                    &token_a_key,
                    &mut token_a_account,
                    &pool_key,
                    &mut pool_account,
                    deposit_a,
                    pool_amount,
                )
            );

            accounts.pool_mint_key = old_pool_key;
            accounts.pool_mint_account = old_pool_account;
        }

        // slippage exceeded
        {
            let (
                token_a_key,
                mut token_a_account,
                token_b_key,
                mut token_b_account,
                pool_key,
                mut pool_account,
            ) = accounts.setup_token_accounts(&user_key, &depositor_key, deposit_a, deposit_b, 0);
            // minimum pool amount too high
            assert_eq!(
                Err(SwapError::ExceededSlippage.into()),
                accounts.deposit_single_token_type_exact_amount_in(
                    &depositor_key,
                    &token_a_key,
                    &mut token_a_account,
                    &pool_key,
                    &mut pool_account,
                    deposit_a / 10,
                    pool_amount,
                )
            );
            // minimum pool amount too high
            assert_eq!(
                Err(SwapError::ExceededSlippage.into()),
                accounts.deposit_single_token_type_exact_amount_in(
                    &depositor_key,
                    &token_b_key,
                    &mut token_b_account,
                    &pool_key,
                    &mut pool_account,
                    deposit_b / 10,
                    pool_amount,
                )
            );
        }

        // invalid input: can't use swap pool tokens as source
        {
            let (
                _token_a_key,
                _token_a_account,
                _token_b_key,
                _token_b_account,
                pool_key,
                mut pool_account,
            ) = accounts.setup_token_accounts(&user_key, &depositor_key, deposit_a, deposit_b, 0);
            let swap_token_a_key = accounts.token_a_key;
            let mut swap_token_a_account = accounts.get_token_account(&swap_token_a_key).clone();
            let swap_token_b_key = accounts.token_b_key;
            let mut swap_token_b_account = accounts.get_token_account(&swap_token_b_key).clone();
            let authority_key = accounts.authority_key;
            assert_eq!(
                Err(SwapError::InvalidInput.into()),
                accounts.deposit_single_token_type_exact_amount_in(
                    &authority_key,
                    &swap_token_a_key,
                    &mut swap_token_a_account,
                    &pool_key,
                    &mut pool_account,
                    deposit_a,
                    pool_amount,
                )
            );
            assert_eq!(
                Err(SwapError::InvalidInput.into()),
                accounts.deposit_single_token_type_exact_amount_in(
                    &authority_key,
                    &swap_token_b_key,
                    &mut swap_token_b_account,
                    &pool_key,
                    &mut pool_account,
                    deposit_b,
                    pool_amount,
                )
            );
        }

        // correctly deposit
        {
            let (
                token_a_key,
                mut token_a_account,
                token_b_key,
                mut token_b_account,
                pool_key,
                mut pool_account,
            ) = accounts.setup_token_accounts(&user_key, &depositor_key, deposit_a, deposit_b, 0);
            accounts
                .deposit_single_token_type_exact_amount_in(
                    &depositor_key,
                    &token_a_key,
                    &mut token_a_account,
                    &pool_key,
                    &mut pool_account,
                    deposit_a,
                    pool_amount,
                )
                .unwrap();

            let swap_token_a =
                spl_token::state::Account::unpack(&accounts.token_a_account.data).unwrap();
            assert_eq!(swap_token_a.amount, deposit_a + token_a_amount);

            let token_a = spl_token::state::Account::unpack(&token_a_account.data).unwrap();
            assert_eq!(token_a.amount, 0);

            accounts
                .deposit_single_token_type_exact_amount_in(
                    &depositor_key,
                    &token_b_key,
                    &mut token_b_account,
                    &pool_key,
                    &mut pool_account,
                    deposit_b,
                    pool_amount,
                )
                .unwrap();
            let swap_token_b =
                spl_token::state::Account::unpack(&accounts.token_b_account.data).unwrap();
            assert_eq!(swap_token_b.amount, deposit_b + token_b_amount);

            let token_b = spl_token::state::Account::unpack(&token_b_account.data).unwrap();
            assert_eq!(token_b.amount, 0);

            let pool_account = spl_token::state::Account::unpack(&pool_account.data).unwrap();
            let swap_pool_account =
                spl_token::state::Account::unpack(&accounts.pool_token_account.data).unwrap();
            let pool_mint =
                spl_token::state::Mint::unpack(&accounts.pool_mint_account.data).unwrap();
            assert_eq!(
                pool_mint.supply,
                pool_account.amount + swap_pool_account.amount
            );
        }
    }

    #[test]
    fn test_withdraw_one_exact_out() {
        let user_key = Pubkey::new_unique();
        let trade_fee_numerator = 25;
        let trade_fee_denominator = 10000;
        let owner_trade_fee_numerator = 5;
        let owner_trade_fee_denominator = 10000;
<<<<<<< HEAD
        let owner_withdraw_fee_numerator = 5;
        let owner_withdraw_fee_denominator = 1000;
=======
        let owner_withdraw_fee_numerator = 0;
        let owner_withdraw_fee_denominator = 0;
>>>>>>> aa02e3e9
        let host_fee_numerator = 0;
        let host_fee_denominator = 0;

        let fees = Fees {
            trade_fee_numerator,
            trade_fee_denominator,
            owner_trade_fee_numerator,
            owner_trade_fee_denominator,
            owner_withdraw_fee_numerator,
            owner_withdraw_fee_denominator,
            host_fee_numerator,
            host_fee_denominator,
        };

        let token_a_amount = 100_000;
        let token_b_amount = 200_000;
        let curve_type = CurveType::ConstantProduct;
        let swap_curve = SwapCurve {
            curve_type,
            calculator: Box::new(ConstantProductCurve {}),
        };

        let withdrawer_key = Pubkey::new_unique();
        let initial_a = token_a_amount / 10;
        let initial_b = token_b_amount / 10;
        let initial_pool = swap_curve.calculator.new_pool_supply() / 10;
        let maximum_pool_token_amount = to_u64(initial_pool / 4).unwrap();
        let destination_a_amount = initial_a / 40;
        let destination_b_amount = initial_b / 40;

        let mut accounts =
            SwapAccountInfo::new(&user_key, fees, swap_curve, token_a_amount, token_b_amount);

        // swap not initialized
        {
            let (
                token_a_key,
                mut token_a_account,
                _token_b_key,
                _token_b_account,
                pool_key,
                mut pool_account,
            ) = accounts.setup_token_accounts(&user_key, &withdrawer_key, initial_a, initial_b, 0);
            assert_eq!(
                Err(ProgramError::UninitializedAccount),
                accounts.withdraw_single_token_type_exact_amount_out(
                    &withdrawer_key,
                    &pool_key,
                    &mut pool_account,
                    &token_a_key,
                    &mut token_a_account,
                    destination_a_amount,
                    maximum_pool_token_amount,
                )
            );
        }

        accounts.initialize_swap().unwrap();

        // wrong owner for swap account
        {
            let (
                token_a_key,
                mut token_a_account,
                _token_b_key,
                _token_b_account,
                pool_key,
                mut pool_account,
            ) = accounts.setup_token_accounts(&user_key, &withdrawer_key, initial_a, initial_b, 0);
            let old_swap_account = accounts.swap_account;
            let mut wrong_swap_account = old_swap_account.clone();
            wrong_swap_account.owner = TOKEN_PROGRAM_ID;
            accounts.swap_account = wrong_swap_account;
            assert_eq!(
                Err(ProgramError::IncorrectProgramId),
                accounts.withdraw_single_token_type_exact_amount_out(
                    &withdrawer_key,
                    &pool_key,
                    &mut pool_account,
                    &token_a_key,
                    &mut token_a_account,
                    destination_a_amount,
                    maximum_pool_token_amount,
                )
            );
            accounts.swap_account = old_swap_account;
        }

        // wrong nonce for authority_key
        {
            let (
                _token_a_key,
                _token_a_account,
                token_b_key,
                mut token_b_account,
                pool_key,
                mut pool_account,
            ) = accounts.setup_token_accounts(&user_key, &withdrawer_key, initial_a, initial_b, 0);
            let old_authority = accounts.authority_key;
            let (bad_authority_key, _nonce) = Pubkey::find_program_address(
                &[&accounts.swap_key.to_bytes()[..]],
                &TOKEN_PROGRAM_ID,
            );
            accounts.authority_key = bad_authority_key;
            assert_eq!(
                Err(SwapError::InvalidProgramAddress.into()),
                accounts.withdraw_single_token_type_exact_amount_out(
                    &withdrawer_key,
                    &pool_key,
                    &mut pool_account,
                    &token_b_key,
                    &mut token_b_account,
                    destination_b_amount,
                    maximum_pool_token_amount,
                )
            );
            accounts.authority_key = old_authority;
        }

        // not enough pool tokens
        {
            let (
                _token_a_key,
                _token_a_account,
                token_b_key,
                mut token_b_account,
                pool_key,
                mut pool_account,
            ) = accounts.setup_token_accounts(
                &user_key,
                &withdrawer_key,
                initial_a,
                initial_b,
                maximum_pool_token_amount / 1000,
            );
            assert_eq!(
                Err(TokenError::InsufficientFunds.into()),
                accounts.withdraw_single_token_type_exact_amount_out(
                    &withdrawer_key,
                    &pool_key,
                    &mut pool_account,
                    &token_b_key,
                    &mut token_b_account,
                    destination_b_amount,
                    maximum_pool_token_amount,
                )
            );
        }

        // wrong pool token account
        {
            let (
                token_a_key,
                mut token_a_account,
                token_b_key,
                mut token_b_account,
                _pool_key,
                _pool_account,
            ) = accounts.setup_token_accounts(
                &user_key,
                &withdrawer_key,
                maximum_pool_token_amount,
                initial_b,
                maximum_pool_token_amount,
            );
            assert_eq!(
                Err(TokenError::MintMismatch.into()),
                accounts.withdraw_single_token_type_exact_amount_out(
                    &withdrawer_key,
                    &token_a_key,
                    &mut token_a_account,
                    &token_b_key,
                    &mut token_b_account,
                    destination_b_amount,
                    maximum_pool_token_amount,
                )
            );
        }

        // wrong pool fee account
        {
            let (
                token_a_key,
                mut token_a_account,
                _token_b_key,
                _token_b_account,
                wrong_pool_key,
                wrong_pool_account,
            ) = accounts.setup_token_accounts(
                &user_key,
                &withdrawer_key,
                initial_a,
                initial_b,
                maximum_pool_token_amount,
            );
            let (
                _token_a_key,
                _token_a_account,
                _token_b_key,
                _token_b_account,
                pool_key,
                mut pool_account,
            ) = accounts.setup_token_accounts(
                &user_key,
                &withdrawer_key,
                initial_a,
                initial_b,
                maximum_pool_token_amount,
            );
            let old_pool_fee_account = accounts.pool_fee_account;
            let old_pool_fee_key = accounts.pool_fee_key;
            accounts.pool_fee_account = wrong_pool_account;
            accounts.pool_fee_key = wrong_pool_key;
            assert_eq!(
                Err(SwapError::IncorrectFeeAccount.into()),
                accounts.withdraw_single_token_type_exact_amount_out(
                    &withdrawer_key,
                    &pool_key,
                    &mut pool_account,
                    &token_a_key,
                    &mut token_a_account,
                    destination_a_amount,
                    maximum_pool_token_amount,
                )
            );
            accounts.pool_fee_account = old_pool_fee_account;
            accounts.pool_fee_key = old_pool_fee_key;
        }

        // no approval
        {
            let (
                token_a_key,
                mut token_a_account,
                _token_b_key,
                _token_b_account,
                pool_key,
                mut pool_account,
            ) = accounts.setup_token_accounts(
                &user_key,
                &withdrawer_key,
                0,
                0,
                maximum_pool_token_amount,
            );
            let user_transfer_authority_key = Pubkey::new_unique();
            assert_eq!(
                Err(TokenError::OwnerMismatch.into()),
                do_process_instruction(
                    withdraw_single_token_type_exact_amount_out(
                        &SWAP_PROGRAM_ID,
                        &TOKEN_PROGRAM_ID,
                        &accounts.swap_key,
                        &accounts.authority_key,
                        &user_transfer_authority_key,
                        &accounts.pool_mint_key,
                        &accounts.pool_fee_key,
                        &pool_key,
                        &accounts.token_a_key,
                        &accounts.token_b_key,
                        &token_a_key,
                        WithdrawSingleTokenTypeExactAmountOut {
                            destination_token_amount: destination_a_amount,
                            maximum_pool_token_amount,
                        },
                    )
                        .unwrap(),
                    vec![
                        &mut accounts.swap_account,
                        &mut Account::default(),
                        &mut Account::default(),
                        &mut accounts.pool_mint_account,
                        &mut pool_account,
                        &mut accounts.token_a_account,
                        &mut accounts.token_b_account,
                        &mut token_a_account,
                        &mut accounts.pool_fee_account,
                        &mut Account::default(),
                    ],
                )
            );
        }

        // wrong token program id
        {
            let (
                token_a_key,
                mut token_a_account,
                _token_b_key,
                _token_b_account,
                pool_key,
                mut pool_account,
            ) = accounts.setup_token_accounts(
                &user_key,
                &withdrawer_key,
                initial_a,
                initial_b,
                maximum_pool_token_amount,
            );
            let wrong_key = Pubkey::new_unique();
            assert_eq!(
                Err(SwapError::IncorrectTokenProgramId.into()),
                do_process_instruction(
                    withdraw_single_token_type_exact_amount_out(
                        &SWAP_PROGRAM_ID,
                        &wrong_key,
                        &accounts.swap_key,
                        &accounts.authority_key,
                        &accounts.authority_key,
                        &accounts.pool_mint_key,
                        &accounts.pool_fee_key,
                        &pool_key,
                        &accounts.token_a_key,
                        &accounts.token_b_key,
                        &token_a_key,
                        WithdrawSingleTokenTypeExactAmountOut {
                            destination_token_amount: destination_a_amount,
                            maximum_pool_token_amount,
                        },
                    )
                        .unwrap(),
                    vec![
                        &mut accounts.swap_account,
                        &mut Account::default(),
                        &mut Account::default(),
                        &mut accounts.pool_mint_account,
                        &mut pool_account,
                        &mut accounts.token_a_account,
                        &mut accounts.token_b_account,
                        &mut token_a_account,
                        &mut accounts.pool_fee_account,
                        &mut Account::default(),
                    ],
                )
            );
        }

        // wrong swap token accounts
        {
            let (
                token_a_key,
                mut token_a_account,
                token_b_key,
                mut token_b_account,
                pool_key,
                mut pool_account,
            ) = accounts.setup_token_accounts(
                &user_key,
                &withdrawer_key,
                initial_a,
                initial_b,
                initial_pool.try_into().unwrap(),
            );

            let old_a_key = accounts.token_a_key;
            let old_a_account = accounts.token_a_account;

            accounts.token_a_key = token_a_key;
            accounts.token_a_account = token_a_account.clone();

            // wrong swap token a account
            assert_eq!(
                Err(SwapError::IncorrectSwapAccount.into()),
                accounts.withdraw_single_token_type_exact_amount_out(
                    &withdrawer_key,
                    &pool_key,
                    &mut pool_account,
                    &token_a_key,
                    &mut token_a_account,
                    destination_a_amount,
                    maximum_pool_token_amount,
                )
            );

            accounts.token_a_key = old_a_key;
            accounts.token_a_account = old_a_account;

            let old_b_key = accounts.token_b_key;
            let old_b_account = accounts.token_b_account;

            accounts.token_b_key = token_b_key;
            accounts.token_b_account = token_b_account.clone();

            // wrong swap token b account
            assert_eq!(
                Err(SwapError::IncorrectSwapAccount.into()),
                accounts.withdraw_single_token_type_exact_amount_out(
                    &withdrawer_key,
                    &pool_key,
                    &mut pool_account,
                    &token_b_key,
                    &mut token_b_account,
                    destination_b_amount,
                    maximum_pool_token_amount,
                )
            );

            accounts.token_b_key = old_b_key;
            accounts.token_b_account = old_b_account;
        }

        // wrong mint
        {
            let (
                token_a_key,
                mut token_a_account,
                _token_b_key,
                _token_b_account,
                pool_key,
                mut pool_account,
            ) = accounts.setup_token_accounts(
                &user_key,
                &withdrawer_key,
                initial_a,
                initial_b,
                initial_pool.try_into().unwrap(),
            );
            let (pool_mint_key, pool_mint_account) =
                create_mint(&TOKEN_PROGRAM_ID, &accounts.authority_key, None);
            let old_pool_key = accounts.pool_mint_key;
            let old_pool_account = accounts.pool_mint_account;
            accounts.pool_mint_key = pool_mint_key;
            accounts.pool_mint_account = pool_mint_account;

            assert_eq!(
                Err(SwapError::IncorrectPoolMint.into()),
                accounts.withdraw_single_token_type_exact_amount_out(
                    &withdrawer_key,
                    &pool_key,
                    &mut pool_account,
                    &token_a_key,
                    &mut token_a_account,
                    destination_a_amount,
                    maximum_pool_token_amount,
                )
            );

            accounts.pool_mint_key = old_pool_key;
            accounts.pool_mint_account = old_pool_account;
        }

        // slippage exceeded
        {
            let (
                token_a_key,
                mut token_a_account,
                token_b_key,
                mut token_b_account,
                pool_key,
                mut pool_account,
            ) = accounts.setup_token_accounts(
                &user_key,
                &withdrawer_key,
                initial_a,
                initial_b,
                maximum_pool_token_amount,
            );

            // maximum pool token amount too low
            assert_eq!(
                Err(SwapError::ExceededSlippage.into()),
                accounts.withdraw_single_token_type_exact_amount_out(
                    &withdrawer_key,
                    &pool_key,
                    &mut pool_account,
                    &token_a_key,
                    &mut token_a_account,
                    destination_a_amount,
                    maximum_pool_token_amount / 1000,
                )
            );
            assert_eq!(
                Err(SwapError::ExceededSlippage.into()),
                accounts.withdraw_single_token_type_exact_amount_out(
                    &withdrawer_key,
                    &pool_key,
                    &mut pool_account,
                    &token_b_key,
                    &mut token_b_account,
                    destination_b_amount,
                    maximum_pool_token_amount / 1000,
                )
            );
        }

        // invalid input: can't use swap pool tokens as destination
        {
            let (
                _token_a_key,
                _token_a_account,
                _token_b_key,
                _token_b_account,
                pool_key,
                mut pool_account,
            ) = accounts.setup_token_accounts(
                &user_key,
                &withdrawer_key,
                initial_a,
                initial_b,
                maximum_pool_token_amount,
            );
            let swap_token_a_key = accounts.token_a_key;
            let mut swap_token_a_account = accounts.get_token_account(&swap_token_a_key).clone();
            assert_eq!(
                Err(SwapError::InvalidInput.into()),
                accounts.withdraw_single_token_type_exact_amount_out(
                    &withdrawer_key,
                    &pool_key,
                    &mut pool_account,
                    &swap_token_a_key,
                    &mut swap_token_a_account,
                    destination_a_amount,
                    maximum_pool_token_amount,
                )
            );
            let swap_token_b_key = accounts.token_b_key;
            let mut swap_token_b_account = accounts.get_token_account(&swap_token_b_key).clone();
            assert_eq!(
                Err(SwapError::InvalidInput.into()),
                accounts.withdraw_single_token_type_exact_amount_out(
                    &withdrawer_key,
                    &pool_key,
                    &mut pool_account,
                    &swap_token_b_key,
                    &mut swap_token_b_account,
                    destination_b_amount,
                    maximum_pool_token_amount,
                )
            );
        }

        // correct withdrawal
        {
            let (
                token_a_key,
                mut token_a_account,
                _token_b_key,
                _token_b_account,
                pool_key,
                mut pool_account,
            ) = accounts.setup_token_accounts(
                &user_key,
                &withdrawer_key,
                initial_a,
                initial_b,
                initial_pool.try_into().unwrap(),
            );

            let swap_token_a =
                spl_token::state::Account::unpack(&accounts.token_a_account.data).unwrap();
            let swap_token_b =
                spl_token::state::Account::unpack(&accounts.token_b_account.data).unwrap();
            let pool_mint =
                spl_token::state::Mint::unpack(&accounts.pool_mint_account.data).unwrap();

            let pool_token_amount = accounts
                .swap_curve
                .trading_tokens_to_pool_tokens(
                    destination_a_amount.try_into().unwrap(),
                    (swap_token_a.amount - destination_a_amount)
                        .try_into()
                        .unwrap(),
                    swap_token_b.amount.try_into().unwrap(),
                    pool_mint.supply.try_into().unwrap(),
                    TradeDirection::AtoB,
                    RoundDirection::Ceiling,
                    &accounts.fees,
                )
                .unwrap();
            let withdraw_fee = accounts.fees.owner_withdraw_fee(pool_token_amount).unwrap();

            accounts
                .withdraw_single_token_type_exact_amount_out(
                    &withdrawer_key,
                    &pool_key,
                    &mut pool_account,
                    &token_a_key,
                    &mut token_a_account,
                    destination_a_amount,
                    maximum_pool_token_amount,
                )
                .unwrap();

            let swap_token_a =
                spl_token::state::Account::unpack(&accounts.token_a_account.data).unwrap();

            assert_eq!(swap_token_a.amount, token_a_amount - destination_a_amount);
            let token_a = spl_token::state::Account::unpack(&token_a_account.data).unwrap();
            assert_eq!(token_a.amount, initial_a + destination_a_amount);

            let pool_account = spl_token::state::Account::unpack(&pool_account.data).unwrap();
            assert_eq!(
                pool_account.amount,
                to_u64(initial_pool - pool_token_amount - withdraw_fee).unwrap()
            );
            let fee_account =
                spl_token::state::Account::unpack(&accounts.pool_fee_account.data).unwrap();
            assert_eq!(fee_account.amount, to_u64(withdraw_fee).unwrap());
        }

        // correct withdrawal from fee account
<<<<<<< HEAD
        {
            let (
                token_a_key,
                mut token_a_account,
                _token_b_key,
                _token_b_account,
                _pool_key,
                _pool_account,
            ) = accounts.setup_token_accounts(&user_key, &withdrawer_key, initial_a, initial_b, 0);

            let fee_a_amount = 2;
            let pool_fee_key = accounts.pool_fee_key;
            let mut pool_fee_account = accounts.pool_fee_account.clone();
            let fee_account = spl_token::state::Account::unpack(&pool_fee_account.data).unwrap();
            let pool_fee_amount = fee_account.amount;
            let swap_token_a =
                spl_token::state::Account::unpack(&accounts.token_a_account.data).unwrap();

            let fee_account_owner = spl_token::state::Account::unpack(&pool_fee_account.data).unwrap().owner;
            let token_a_amount = swap_token_a.amount;
            accounts
                .withdraw_single_token_type_exact_amount_out(
                    &fee_account_owner,
                    &pool_fee_key,
                    &mut pool_fee_account,
                    &token_a_key,
                    &mut token_a_account,
                    fee_a_amount,
                    pool_fee_amount,
                ).unwrap();
            let swap_token_a =
                spl_token::state::Account::unpack(&accounts.token_a_account.data).unwrap();

            assert_eq!(swap_token_a.amount, token_a_amount - fee_a_amount);
            let token_a = spl_token::state::Account::unpack(&token_a_account.data).unwrap();
            assert_eq!(token_a.amount, initial_a + fee_a_amount);
        }
=======
        #[cfg(not(feature = "production"))]
            {
                let (
                    token_a_key,
                    mut token_a_account,
                    _token_b_key,
                    _token_b_account,
                    _pool_key,
                    _pool_account,
                ) = accounts.setup_token_accounts(&user_key, &withdrawer_key, initial_a, initial_b, 0);

                let fee_a_amount = 2;
                let pool_fee_key = accounts.pool_fee_key;
                let mut pool_fee_account = accounts.pool_fee_account.clone();
                let fee_account = spl_token::state::Account::unpack(&pool_fee_account.data).unwrap();
                let pool_fee_amount = fee_account.amount;
                let swap_token_a =
                    spl_token::state::Account::unpack(&accounts.token_a_account.data).unwrap();

                let fee_account_owner = spl_token::state::Account::unpack(&pool_fee_account.data).unwrap().owner;
                let token_a_amount = swap_token_a.amount;
                accounts
                    .withdraw_single_token_type_exact_amount_out(
                        &fee_account_owner,
                        &pool_fee_key,
                        &mut pool_fee_account,
                        &token_a_key,
                        &mut token_a_account,
                        fee_a_amount,
                        pool_fee_amount,
                    ).unwrap();
                let swap_token_a =
                    spl_token::state::Account::unpack(&accounts.token_a_account.data).unwrap();

                assert_eq!(swap_token_a.amount, token_a_amount - fee_a_amount);
                let token_a = spl_token::state::Account::unpack(&token_a_account.data).unwrap();
                assert_eq!(token_a.amount, initial_a + fee_a_amount);
            }
>>>>>>> aa02e3e9
    }

    fn check_valid_swap_curve(
        fees: Fees,
        curve_type: CurveType,
        calculator: Box<dyn CurveCalculator>,
        token_a_amount: u64,
        token_b_amount: u64,
    ) {
        let user_key = Pubkey::new_unique();
        let swapper_key = Pubkey::new_unique();

        let swap_curve = SwapCurve {
            curve_type,
            calculator,
        };

        let mut accounts = SwapAccountInfo::new(
            &user_key,
            fees.clone(),
            swap_curve.clone(),
            token_a_amount,
            token_b_amount,
        );
        let initial_a = token_a_amount / 5;
        let initial_b = token_b_amount / 5;
        accounts.initialize_swap().unwrap();

        let swap_token_a_key = accounts.token_a_key;
        let swap_token_b_key = accounts.token_b_key;

        let (
            token_a_key,
            mut token_a_account,
            token_b_key,
            mut token_b_account,
            _pool_key,
            _pool_account,
        ) = accounts.setup_token_accounts(&user_key, &swapper_key, initial_a, initial_b, 0);
        // swap one way
        let a_to_b_amount = initial_a / 10;
        let minimum_token_b_amount = 0;
        let pool_mint = spl_token::state::Mint::unpack(&accounts.pool_mint_account.data).unwrap();
        let initial_supply = pool_mint.supply;
        accounts
            .swap(
                &swapper_key,
                &token_a_key,
                &mut token_a_account,
                &swap_token_a_key,
                &swap_token_b_key,
                &token_b_key,
                &mut token_b_account,
                a_to_b_amount,
                minimum_token_b_amount,
            )
            .unwrap();

        let results = swap_curve
            .swap(
                a_to_b_amount.try_into().unwrap(),
                token_a_amount.try_into().unwrap(),
                token_b_amount.try_into().unwrap(),
                TradeDirection::AtoB,
                &fees,
            )
            .unwrap();

        let swap_token_a =
            spl_token::state::Account::unpack(&accounts.token_a_account.data).unwrap();
        let token_a_amount = swap_token_a.amount;
        assert_eq!(
            token_a_amount,
            TryInto::<u64>::try_into(results.new_swap_source_amount).unwrap()
        );
        let token_a = spl_token::state::Account::unpack(&token_a_account.data).unwrap();
        assert_eq!(token_a.amount, initial_a - a_to_b_amount);

        let swap_token_b =
            spl_token::state::Account::unpack(&accounts.token_b_account.data).unwrap();
        let token_b_amount = swap_token_b.amount;
        assert_eq!(
            token_b_amount,
            TryInto::<u64>::try_into(results.new_swap_destination_amount).unwrap()
        );
        let token_b = spl_token::state::Account::unpack(&token_b_account.data).unwrap();
        assert_eq!(
            token_b.amount,
            initial_b + to_u64(results.destination_amount_swapped).unwrap()
        );

        let first_fee = swap_curve
            .trading_tokens_to_pool_tokens(
                results.owner_fee,
                token_a_amount.try_into().unwrap(),
                token_b_amount.try_into().unwrap(),
                initial_supply.try_into().unwrap(),
                TradeDirection::AtoB,
                RoundDirection::Ceiling,
                &fees,
            )
            .unwrap();
        let fee_account =
            spl_token::state::Account::unpack(&accounts.pool_fee_account.data).unwrap();
        assert_eq!(
            fee_account.amount,
            TryInto::<u64>::try_into(first_fee).unwrap()
        );

        let first_swap_amount = results.destination_amount_swapped;

        // swap the other way
        let pool_mint = spl_token::state::Mint::unpack(&accounts.pool_mint_account.data).unwrap();
        let initial_supply = pool_mint.supply;

        let b_to_a_amount = initial_b / 10;
        let minimum_a_amount = 0;
        accounts
            .swap(
                &swapper_key,
                &token_b_key,
                &mut token_b_account,
                &swap_token_b_key,
                &swap_token_a_key,
                &token_a_key,
                &mut token_a_account,
                b_to_a_amount,
                minimum_a_amount,
            )
            .unwrap();

        let results = swap_curve
            .swap(
                b_to_a_amount.try_into().unwrap(),
                token_b_amount.try_into().unwrap(),
                token_a_amount.try_into().unwrap(),
                TradeDirection::BtoA,
                &fees,
            )
            .unwrap();

        let swap_token_a =
            spl_token::state::Account::unpack(&accounts.token_a_account.data).unwrap();
        let token_a_amount = swap_token_a.amount;
        assert_eq!(
            token_a_amount,
            TryInto::<u64>::try_into(results.new_swap_destination_amount).unwrap()
        );
        let token_a = spl_token::state::Account::unpack(&token_a_account.data).unwrap();
        assert_eq!(
            token_a.amount,
            initial_a - a_to_b_amount + to_u64(results.destination_amount_swapped).unwrap()
        );

        let swap_token_b =
            spl_token::state::Account::unpack(&accounts.token_b_account.data).unwrap();
        let token_b_amount = swap_token_b.amount;
        assert_eq!(
            token_b_amount,
            TryInto::<u64>::try_into(results.new_swap_source_amount).unwrap()
        );
        let token_b = spl_token::state::Account::unpack(&token_b_account.data).unwrap();
        assert_eq!(
            token_b.amount,
            initial_b + to_u64(first_swap_amount).unwrap()
                - to_u64(results.source_amount_swapped).unwrap()
        );

        let second_fee = swap_curve
            .trading_tokens_to_pool_tokens(
                results.owner_fee,
                token_a_amount.try_into().unwrap(),
                token_b_amount.try_into().unwrap(),
                initial_supply.try_into().unwrap(),
                TradeDirection::BtoA,
                RoundDirection::Ceiling,
                &fees,
            )
            .unwrap();
        let fee_account =
            spl_token::state::Account::unpack(&accounts.pool_fee_account.data).unwrap();
        assert_eq!(fee_account.amount, to_u64(first_fee + second_fee).unwrap());
    }

    #[test]
    fn test_valid_swap_curves_all_fees() {
        // All fees
        let trade_fee_numerator = 25;
        let trade_fee_denominator = 10000;
        let owner_trade_fee_numerator = 5;
        let owner_trade_fee_denominator = 10000;
<<<<<<< HEAD
        let owner_withdraw_fee_numerator = 5;
        let owner_withdraw_fee_denominator = 1000;
=======
        let owner_withdraw_fee_numerator = 0;
        let owner_withdraw_fee_denominator = 0;
>>>>>>> aa02e3e9
        let host_fee_numerator = 0;
        let host_fee_denominator = 0;
        let fees = Fees {
            trade_fee_numerator,
            trade_fee_denominator,
            owner_trade_fee_numerator,
            owner_trade_fee_denominator,
            owner_withdraw_fee_numerator,
            owner_withdraw_fee_denominator,
            host_fee_numerator,
            host_fee_denominator,
        };

        let token_a_amount = 10_000_000_000;
        let token_b_amount = 50_000_000_000;

        check_valid_swap_curve(
            fees.clone(),
            CurveType::ConstantProduct,
            Box::new(ConstantProductCurve {}),
            token_a_amount,
            token_b_amount,
        );
    }

    #[test]
    fn test_valid_swap_curves_trade_fee_only() {
        let trade_fee_numerator = 25;
        let trade_fee_denominator = 10000;
        let owner_trade_fee_numerator = 5;
        let owner_trade_fee_denominator = 10000;
<<<<<<< HEAD
        let owner_withdraw_fee_numerator = 5;
        let owner_withdraw_fee_denominator = 1000;
=======
        let owner_withdraw_fee_numerator = 0;
        let owner_withdraw_fee_denominator = 0;
>>>>>>> aa02e3e9
        let host_fee_numerator = 0;
        let host_fee_denominator = 0;
        let fees = Fees {
            trade_fee_numerator,
            trade_fee_denominator,
            owner_trade_fee_numerator,
            owner_trade_fee_denominator,
            owner_withdraw_fee_numerator,
            owner_withdraw_fee_denominator,
            host_fee_numerator,
            host_fee_denominator,
        };

        let token_a_amount = 10_000_000_000;
        let token_b_amount = 50_000_000_000;

        check_valid_swap_curve(
            fees.clone(),
            CurveType::ConstantProduct,
            Box::new(ConstantProductCurve {}),
            token_a_amount,
            token_b_amount,
        );
    }

    #[test]
    fn test_valid_swap_with_fee_constraints() {
        let mut owner_key = Pubkey::new_unique();

        if let Some(constraints) = crate::constraints::SWAP_CONSTRAINTS {
            owner_key = Pubkey::from_str(constraints.owner_key).expect("");
        }
        let trade_fee_numerator = 25;
        let trade_fee_denominator = 10000;
        let owner_trade_fee_numerator = 5;
        let owner_trade_fee_denominator = 10000;
<<<<<<< HEAD
        let owner_withdraw_fee_numerator = 5;
        let owner_withdraw_fee_denominator = 1000;
=======
        let owner_withdraw_fee_numerator = 0;
        let owner_withdraw_fee_denominator = 0;
>>>>>>> aa02e3e9
        let host_fee_numerator = 0;
        let host_fee_denominator = 0;

        let token_a_amount = 1_000_000;
        let token_b_amount = 5_000_000;

        let fees = Fees {
            trade_fee_numerator,
            trade_fee_denominator,
            owner_trade_fee_numerator,
            owner_trade_fee_denominator,
            owner_withdraw_fee_numerator,
            owner_withdraw_fee_denominator,
            host_fee_numerator,
            host_fee_denominator,
        };

        let curve = ConstantProductCurve {};
        let swap_curve = SwapCurve {
            curve_type: CurveType::ConstantProduct,
            calculator: Box::new(curve),
        };

        let owner_key_str = &owner_key.to_string();
        let valid_curve_types = &[CurveType::ConstantProduct];
        let constraints = Some(SwapConstraints {
            owner_key: owner_key_str,
            valid_curve_types,
            fees: &fees,
        });
        let mut accounts = SwapAccountInfo::new(
            &owner_key,
            fees.clone(),
            swap_curve,
            token_a_amount,
            token_b_amount,
        );

        // initialize swap
        do_process_instruction_with_fee_constraints(
            initialize(
                &SWAP_PROGRAM_ID,
                &TOKEN_PROGRAM_ID,
                &accounts.swap_key,
                &accounts.authority_key,
                &accounts.token_a_key,
                &accounts.token_b_key,
                &accounts.pool_mint_key,
                &accounts.pool_fee_key,
                &accounts.pool_token_key,
                accounts.nonce,
                accounts.fees.clone(),
                accounts.swap_curve.clone(),
                &accounts.farming_state_key,
                &accounts.token_freeze_key,
            )
                .unwrap(),
            vec![
                &mut accounts.swap_account,
                &mut Account::default(),
                &mut accounts.token_a_account,
                &mut accounts.token_b_account,
                &mut accounts.pool_mint_account,
                &mut accounts.pool_fee_account,
                &mut accounts.pool_token_account,
                &mut Account::default(),
                &mut accounts.farming_state_account,
                &mut accounts.token_freeze_account,
            ],
            &constraints,
        )
            .unwrap();

        let authority_key = accounts.authority_key;

        let (
            token_a_key,
            mut token_a_account,
            token_b_key,
            mut token_b_account,
            pool_key,
            mut pool_account,
        ) = accounts.setup_token_accounts(
            &owner_key,
            &authority_key,
            token_a_amount,
            token_b_amount,
            0,
        );

        let amount_in = token_a_amount / 2;
        let minimum_amount_out = 0;

        // perform the swap
        do_process_instruction_with_fee_constraints(
            swap(
                &SWAP_PROGRAM_ID,
                &TOKEN_PROGRAM_ID,
                &accounts.swap_key,
                &accounts.authority_key,
                &accounts.authority_key,
                &token_a_key,
                &accounts.token_a_key,
                &accounts.token_b_key,
                &token_b_key,
                &accounts.pool_mint_key,
                &accounts.pool_fee_key,
                Some(&pool_key),
                Swap {
                    amount_in,
                    minimum_amount_out,
                },
            )
                .unwrap(),
            vec![
                &mut accounts.swap_account,
                &mut Account::default(),
                &mut Account::default(),
                &mut token_a_account,
                &mut accounts.token_a_account,
                &mut accounts.token_b_account,
                &mut token_b_account,
                &mut accounts.pool_mint_account,
                &mut accounts.pool_fee_account,
                &mut Account::default(),
                &mut pool_account,
            ],
            &constraints,
        )
            .unwrap();

        // check that fees were taken in the host fee account
        let host_fee_account = spl_token::state::Account::unpack(&pool_account.data).unwrap();
        let owner_fee_account =
            spl_token::state::Account::unpack(&accounts.pool_fee_account.data).unwrap();
        let total_fee = owner_fee_account.amount;
        assert_eq!(
            total_fee,
            host_fee_account.amount + owner_fee_account.amount
        );
    }

    #[test]
    fn test_invalid_swap() {
        let user_key = Pubkey::new_unique();
        let swapper_key = Pubkey::new_unique();
        let trade_fee_numerator = 25;
        let trade_fee_denominator = 10000;
        let owner_trade_fee_numerator = 5;
        let owner_trade_fee_denominator = 10000;
<<<<<<< HEAD
        let owner_withdraw_fee_numerator = 5;
        let owner_withdraw_fee_denominator = 1000;
=======
        let owner_withdraw_fee_numerator = 0;
        let owner_withdraw_fee_denominator = 0;
>>>>>>> aa02e3e9
        let host_fee_numerator = 0;
        let host_fee_denominator = 0;
        let fees = Fees {
            trade_fee_numerator,
            trade_fee_denominator,
            owner_trade_fee_numerator,
            owner_trade_fee_denominator,
            owner_withdraw_fee_numerator,
            owner_withdraw_fee_denominator,
            host_fee_numerator,
            host_fee_denominator,
        };

        let token_a_amount = 1000;
        let token_b_amount = 5000;
        let curve_type = CurveType::ConstantProduct;
        let swap_curve = SwapCurve {
            curve_type,
            calculator: Box::new(ConstantProductCurve {}),
        };
        let mut accounts =
            SwapAccountInfo::new(&user_key, fees, swap_curve, token_a_amount, token_b_amount);

        let initial_a = token_a_amount / 5;
        let initial_b = token_b_amount / 5;
        let minimum_token_b_amount = initial_b / 2;

        let swap_token_a_key = accounts.token_a_key;
        let swap_token_b_key = accounts.token_b_key;

        // swap not initialized
        {
            let (
                token_a_key,
                mut token_a_account,
                token_b_key,
                mut token_b_account,
                _pool_key,
                _pool_account,
            ) = accounts.setup_token_accounts(&user_key, &swapper_key, initial_a, initial_b, 0);
            assert_eq!(
                Err(ProgramError::UninitializedAccount),
                accounts.swap(
                    &swapper_key,
                    &token_a_key,
                    &mut token_a_account,
                    &swap_token_a_key,
                    &swap_token_b_key,
                    &token_b_key,
                    &mut token_b_account,
                    initial_a,
                    minimum_token_b_amount,
                )
            );
        }

        accounts.initialize_swap().unwrap();

        // wrong swap account program id
        {
            let (
                token_a_key,
                mut token_a_account,
                token_b_key,
                mut token_b_account,
                _pool_key,
                _pool_account,
            ) = accounts.setup_token_accounts(&user_key, &swapper_key, initial_a, initial_b, 0);
            let old_swap_account = accounts.swap_account;
            let mut wrong_swap_account = old_swap_account.clone();
            wrong_swap_account.owner = TOKEN_PROGRAM_ID;
            accounts.swap_account = wrong_swap_account;
            assert_eq!(
                Err(ProgramError::IncorrectProgramId),
                accounts.swap(
                    &swapper_key,
                    &token_a_key,
                    &mut token_a_account,
                    &swap_token_a_key,
                    &swap_token_b_key,
                    &token_b_key,
                    &mut token_b_account,
                    initial_a,
                    minimum_token_b_amount,
                )
            );
            accounts.swap_account = old_swap_account;
        }

        // wrong nonce
        {
            let (
                token_a_key,
                mut token_a_account,
                token_b_key,
                mut token_b_account,
                _pool_key,
                _pool_account,
            ) = accounts.setup_token_accounts(&user_key, &swapper_key, initial_a, initial_b, 0);
            let old_authority = accounts.authority_key;
            let (bad_authority_key, _nonce) = Pubkey::find_program_address(
                &[&accounts.swap_key.to_bytes()[..]],
                &TOKEN_PROGRAM_ID,
            );
            accounts.authority_key = bad_authority_key;
            assert_eq!(
                Err(SwapError::InvalidProgramAddress.into()),
                accounts.swap(
                    &swapper_key,
                    &token_a_key,
                    &mut token_a_account,
                    &swap_token_a_key,
                    &swap_token_b_key,
                    &token_b_key,
                    &mut token_b_account,
                    initial_a,
                    minimum_token_b_amount,
                )
            );
            accounts.authority_key = old_authority;
        }

        // wrong token program id
        {
            let (
                token_a_key,
                mut token_a_account,
                token_b_key,
                mut token_b_account,
                _pool_key,
                _pool_account,
            ) = accounts.setup_token_accounts(&user_key, &swapper_key, initial_a, initial_b, 0);
            let wrong_program_id = Pubkey::new_unique();
            assert_eq!(
                Err(SwapError::IncorrectTokenProgramId.into()),
                do_process_instruction(
                    swap(
                        &SWAP_PROGRAM_ID,
                        &wrong_program_id,
                        &accounts.swap_key,
                        &accounts.authority_key,
                        &accounts.authority_key,
                        &token_a_key,
                        &accounts.token_a_key,
                        &accounts.token_b_key,
                        &token_b_key,
                        &accounts.pool_mint_key,
                        &accounts.pool_fee_key,
                        None,
                        Swap {
                            amount_in: initial_a,
                            minimum_amount_out: minimum_token_b_amount,
                        },
                    )
                        .unwrap(),
                    vec![
                        &mut accounts.swap_account,
                        &mut Account::default(),
                        &mut Account::default(),
                        &mut token_a_account,
                        &mut accounts.token_a_account,
                        &mut accounts.token_b_account,
                        &mut token_b_account,
                        &mut accounts.pool_mint_account,
                        &mut accounts.pool_fee_account,
                        &mut Account::default(),
                    ],
                ),
            );
        }

        // not enough token a to swap
        {
            let (
                token_a_key,
                mut token_a_account,
                token_b_key,
                mut token_b_account,
                _pool_key,
                _pool_account,
            ) = accounts.setup_token_accounts(&user_key, &swapper_key, initial_a, initial_b, 0);
            assert_eq!(
                Err(TokenError::InsufficientFunds.into()),
                accounts.swap(
                    &swapper_key,
                    &token_a_key,
                    &mut token_a_account,
                    &swap_token_a_key,
                    &swap_token_b_key,
                    &token_b_key,
                    &mut token_b_account,
                    initial_a * 2,
                    minimum_token_b_amount * 2,
                )
            );
        }

        // wrong swap token A / B accounts
        {
            let (
                token_a_key,
                mut token_a_account,
                token_b_key,
                mut token_b_account,
                _pool_key,
                _pool_account,
            ) = accounts.setup_token_accounts(&user_key, &swapper_key, initial_a, initial_b, 0);
            let user_transfer_key = Pubkey::new_unique();
            assert_eq!(
                Err(SwapError::IncorrectSwapAccount.into()),
                do_process_instruction(
                    swap(
                        &SWAP_PROGRAM_ID,
                        &TOKEN_PROGRAM_ID,
                        &accounts.swap_key,
                        &accounts.authority_key,
                        &user_transfer_key,
                        &token_a_key,
                        &token_a_key,
                        &token_b_key,
                        &token_b_key,
                        &accounts.pool_mint_key,
                        &accounts.pool_fee_key,
                        None,
                        Swap {
                            amount_in: initial_a,
                            minimum_amount_out: minimum_token_b_amount,
                        },
                    )
                        .unwrap(),
                    vec![
                        &mut accounts.swap_account,
                        &mut Account::default(),
                        &mut Account::default(),
                        &mut token_a_account.clone(),
                        &mut token_a_account,
                        &mut token_b_account.clone(),
                        &mut token_b_account,
                        &mut accounts.pool_mint_account,
                        &mut accounts.pool_fee_account,
                        &mut Account::default(),
                    ],
                ),
            );
        }

        // wrong user token A / B accounts
        {
            let (
                token_a_key,
                mut token_a_account,
                token_b_key,
                mut token_b_account,
                _pool_key,
                _pool_account,
            ) = accounts.setup_token_accounts(&user_key, &swapper_key, initial_a, initial_b, 0);
            assert_eq!(
                Err(TokenError::MintMismatch.into()),
                accounts.swap(
                    &swapper_key,
                    &token_b_key,
                    &mut token_b_account,
                    &swap_token_a_key,
                    &swap_token_b_key,
                    &token_a_key,
                    &mut token_a_account,
                    initial_a,
                    minimum_token_b_amount,
                )
            );
        }

        // swap from a to a
        {
            let (
                token_a_key,
                mut token_a_account,
                _token_b_key,
                _token_b_account,
                _pool_key,
                _pool_account,
            ) = accounts.setup_token_accounts(&user_key, &swapper_key, initial_a, initial_b, 0);
            assert_eq!(
                Err(SwapError::InvalidInput.into()),
                accounts.swap(
                    &swapper_key,
                    &token_a_key,
                    &mut token_a_account.clone(),
                    &swap_token_a_key,
                    &swap_token_a_key,
                    &token_a_key,
                    &mut token_a_account,
                    initial_a,
                    minimum_token_b_amount,
                )
            );
        }

        // incorrect mint provided
        {
            let (
                token_a_key,
                mut token_a_account,
                token_b_key,
                mut token_b_account,
                _pool_key,
                _pool_account,
            ) = accounts.setup_token_accounts(&user_key, &swapper_key, initial_a, initial_b, 0);
            let (pool_mint_key, pool_mint_account) =
                create_mint(&TOKEN_PROGRAM_ID, &accounts.authority_key, None);
            let old_pool_key = accounts.pool_mint_key;
            let old_pool_account = accounts.pool_mint_account;
            accounts.pool_mint_key = pool_mint_key;
            accounts.pool_mint_account = pool_mint_account;

            assert_eq!(
                Err(SwapError::IncorrectPoolMint.into()),
                accounts.swap(
                    &swapper_key,
                    &token_a_key,
                    &mut token_a_account,
                    &swap_token_a_key,
                    &swap_token_b_key,
                    &token_b_key,
                    &mut token_b_account,
                    initial_a,
                    minimum_token_b_amount,
                )
            );

            accounts.pool_mint_key = old_pool_key;
            accounts.pool_mint_account = old_pool_account;
        }

        // incorrect fee account provided
        {
            let (
                token_a_key,
                mut token_a_account,
                token_b_key,
                mut token_b_account,
                wrong_pool_key,
                wrong_pool_account,
            ) = accounts.setup_token_accounts(&user_key, &swapper_key, initial_a, initial_b, 0);
            let old_pool_fee_account = accounts.pool_fee_account;
            let old_pool_fee_key = accounts.pool_fee_key;
            accounts.pool_fee_account = wrong_pool_account;
            accounts.pool_fee_key = wrong_pool_key;
            assert_eq!(
                Err(SwapError::IncorrectFeeAccount.into()),
                accounts.swap(
                    &swapper_key,
                    &token_a_key,
                    &mut token_a_account,
                    &swap_token_a_key,
                    &swap_token_b_key,
                    &token_b_key,
                    &mut token_b_account,
                    initial_a,
                    minimum_token_b_amount,
                )
            );
            accounts.pool_fee_account = old_pool_fee_account;
            accounts.pool_fee_key = old_pool_fee_key;
        }

        // no approval
        {
            let (
                token_a_key,
                mut token_a_account,
                token_b_key,
                mut token_b_account,
                _pool_key,
                _pool_account,
            ) = accounts.setup_token_accounts(&user_key, &swapper_key, initial_a, initial_b, 0);
            let user_transfer_key = Pubkey::new_unique();
            assert_eq!(
                Err(TokenError::OwnerMismatch.into()),
                do_process_instruction(
                    swap(
                        &SWAP_PROGRAM_ID,
                        &TOKEN_PROGRAM_ID,
                        &accounts.swap_key,
                        &accounts.authority_key,
                        &user_transfer_key,
                        &token_a_key,
                        &accounts.token_a_key,
                        &accounts.token_b_key,
                        &token_b_key,
                        &accounts.pool_mint_key,
                        &accounts.pool_fee_key,
                        None,
                        Swap {
                            amount_in: initial_a,
                            minimum_amount_out: minimum_token_b_amount,
                        },
                    )
                        .unwrap(),
                    vec![
                        &mut accounts.swap_account,
                        &mut Account::default(),
                        &mut Account::default(),
                        &mut token_a_account,
                        &mut accounts.token_a_account,
                        &mut accounts.token_b_account,
                        &mut token_b_account,
                        &mut accounts.pool_mint_account,
                        &mut accounts.pool_fee_account,
                        &mut Account::default(),
                    ],
                ),
            );
        }

        // output token value 0
        {
            let (
                token_a_key,
                mut token_a_account,
                token_b_key,
                mut token_b_account,
                _pool_key,
                _pool_account,
            ) = accounts.setup_token_accounts(&user_key, &swapper_key, initial_a, initial_b, 0);
            assert_eq!(
                Err(SwapError::ZeroTradingTokens.into()),
                accounts.swap(
                    &swapper_key,
                    &token_b_key,
                    &mut token_b_account,
                    &swap_token_b_key,
                    &swap_token_a_key,
                    &token_a_key,
                    &mut token_a_account,
                    1,
                    1,
                )
            );
        }

        // slippage exceeded: minimum out amount too high
        {
            let (
                token_a_key,
                mut token_a_account,
                token_b_key,
                mut token_b_account,
                _pool_key,
                _pool_account,
            ) = accounts.setup_token_accounts(&user_key, &swapper_key, initial_a, initial_b, 0);
            assert_eq!(
                Err(SwapError::ExceededSlippage.into()),
                accounts.swap(
                    &swapper_key,
                    &token_a_key,
                    &mut token_a_account,
                    &swap_token_a_key,
                    &swap_token_b_key,
                    &token_b_key,
                    &mut token_b_account,
                    initial_a,
                    minimum_token_b_amount * 2,
                )
            );
        }

        // invalid input: can't use swap pool as user source / dest
        {
            let (
                token_a_key,
                mut token_a_account,
                token_b_key,
                mut token_b_account,
                _pool_key,
                _pool_account,
            ) = accounts.setup_token_accounts(&user_key, &swapper_key, initial_a, initial_b, 0);
            let mut swap_token_a_account = accounts.get_token_account(&swap_token_a_key).clone();
            let authority_key = accounts.authority_key;
            assert_eq!(
                Err(SwapError::InvalidInput.into()),
                accounts.swap(
                    &authority_key,
                    &swap_token_a_key,
                    &mut swap_token_a_account,
                    &swap_token_a_key,
                    &swap_token_b_key,
                    &token_b_key,
                    &mut token_b_account,
                    initial_a,
                    minimum_token_b_amount,
                )
            );
            let mut swap_token_b_account = accounts.get_token_account(&swap_token_b_key).clone();
            assert_eq!(
                Err(SwapError::InvalidInput.into()),
                accounts.swap(
                    &swapper_key,
                    &token_a_key,
                    &mut token_a_account,
                    &swap_token_a_key,
                    &swap_token_b_key,
                    &swap_token_b_key,
                    &mut swap_token_b_account,
                    initial_a,
                    minimum_token_b_amount,
                )
            );
        }

        // still correct: constraint specified, no host fee account
        {
            let authority_key = accounts.authority_key;
            let (
                token_a_key,
                mut token_a_account,
                token_b_key,
                mut token_b_account,
                _pool_key,
                _pool_account,
            ) = accounts.setup_token_accounts(&user_key, &authority_key, initial_a, initial_b, 0);
            let owner_key = &swapper_key.to_string();
            let fees = Fees {
                trade_fee_numerator,
                trade_fee_denominator,
                owner_trade_fee_numerator,
                owner_trade_fee_denominator,
                owner_withdraw_fee_numerator,
                owner_withdraw_fee_denominator,
                host_fee_numerator,
                host_fee_denominator,
            };
            let constraints = Some(SwapConstraints {
                owner_key,
                valid_curve_types: &[],
                fees: &fees,
            });
            do_process_instruction_with_fee_constraints(
                swap(
                    &SWAP_PROGRAM_ID,
                    &TOKEN_PROGRAM_ID,
                    &accounts.swap_key,
                    &accounts.authority_key,
                    &accounts.authority_key,
                    &token_a_key,
                    &accounts.token_a_key,
                    &accounts.token_b_key,
                    &token_b_key,
                    &accounts.pool_mint_key,
                    &accounts.pool_fee_key,
                    None,
                    Swap {
                        amount_in: initial_a,
                        minimum_amount_out: minimum_token_b_amount,
                    },
                )
                    .unwrap(),
                vec![
                    &mut accounts.swap_account,
                    &mut Account::default(),
                    &mut Account::default(),
                    &mut token_a_account,
                    &mut accounts.token_a_account,
                    &mut accounts.token_b_account,
                    &mut token_b_account,
                    &mut accounts.pool_mint_account,
                    &mut accounts.pool_fee_account,
                    &mut Account::default(),
                ],
                &constraints,
            )
                .unwrap();
        }
    }

    #[test]
    fn test_init_farming() {
        let trade_fee_numerator = 25;
        let trade_fee_denominator = 10000;
        let owner_trade_fee_numerator = 5;
        let owner_trade_fee_denominator = 10000;
<<<<<<< HEAD
        let owner_withdraw_fee_numerator = 5;
        let owner_withdraw_fee_denominator = 1000;
=======
        let owner_withdraw_fee_numerator = 0;
        let owner_withdraw_fee_denominator = 0;
>>>>>>> aa02e3e9
        let host_fee_numerator = 0;
        let host_fee_denominator = 0;

        let token_a_amount = 1_000_000_000;
        let token_b_amount = 10;
        let fees = Fees {
            trade_fee_numerator,
            trade_fee_denominator,
            owner_trade_fee_numerator,
            owner_trade_fee_denominator,
            owner_withdraw_fee_numerator,
            owner_withdraw_fee_denominator,
            host_fee_numerator,
            host_fee_denominator,
        };

        let curve_type = CurveType::ConstantProduct;
        let swap_curve = SwapCurve {
            curve_type,
            calculator: Box::new(ConstantProductCurve {}),
        };
        let user_key = Pubkey::new_unique();

        let token_amount = 100_000;
        let tokens_per_period = 100;
        let period_length = 1;

        let clock_key = Pubkey::from_str("SysvarC1ock11111111111111111111111111111111")
            .expect("Clock pubkey creation failed");
        let mut clock = Clock::default();
        clock.unix_timestamp = SystemTime::now()
            .duration_since(UNIX_EPOCH).expect("wrong current system time")
            .as_secs() as i64;
        let mut clock_account = Account::new_data(
            1000000000,
            &clock,
            &solana_program::system_program::ID,
        ).expect("account creation failed");


        let mut accounts =
            SwapAccountInfo::new(&user_key, fees, swap_curve, token_a_amount, token_b_amount);

        accounts.initialize_swap().unwrap();

        let mut state = FarmingStateInfo::new(
            100000,
            user_key,
            accounts.authority_key);

        accounts.init_farming(
            &user_key,
            &clock_key,
            &mut clock_account,
            &state.owner_farming_token_key,
            &mut state.owner_farming_token_account,
            &state.swap_farming_token_key,
            &mut state.swap_farming_token_account,
            token_amount,
            tokens_per_period,
            period_length,
        ).unwrap();

        let swap_farming_token =
            spl_token::state::Account::unpack(&state.swap_farming_token_account.data).unwrap();
        assert_eq!(swap_farming_token.amount, token_amount);
        let farming_state = FarmingState::unpack(&accounts.farming_state_account.data).unwrap();
        assert_eq!(farming_state.tokens_per_period, tokens_per_period);
        assert_eq!(farming_state.period_length, period_length);
    }

    fn create_user_and_deposit(
        accounts: &mut SwapAccountInfo,
        state: &mut FarmingStateInfo,
        user_key: &Pubkey,
        token_a_amount: u64,
        token_b_amount: u64,
        pool_token_amount: u64,
    ) -> UserFarmingInfo {
        let mut user_info = UserFarmingInfo::new(
            *user_key,
            state.farming_mint_key,
            &mut state.farming_mint_account,
            accounts.pool_mint_key,
            &mut accounts.pool_mint_account,
            accounts.token_a_mint_key,
            &mut accounts.token_a_mint_account,
            accounts.token_b_mint_key,
            &mut accounts.token_b_mint_account,
            token_a_amount,
            token_b_amount,
        );

        accounts.deposit_all_user_token_types(
            &mut user_info,
            pool_token_amount,
            token_a_amount,
            token_b_amount,
        ).unwrap();

        user_info
    }

    #[test]
    fn test_start_farming() {
        let trade_fee_numerator = 25;
        let trade_fee_denominator = 10000;
        let owner_trade_fee_numerator = 5;
        let owner_trade_fee_denominator = 10000;
<<<<<<< HEAD
        let owner_withdraw_fee_numerator = 5;
        let owner_withdraw_fee_denominator = 1000;
=======
        let owner_withdraw_fee_numerator = 0;
        let owner_withdraw_fee_denominator = 0;
>>>>>>> aa02e3e9
        let host_fee_numerator = 0;
        let host_fee_denominator = 0;

        let token_a_amount = 1_000_000_000;
        let token_b_amount = 10;
        let fees = Fees {
            trade_fee_numerator,
            trade_fee_denominator,
            owner_trade_fee_numerator,
            owner_trade_fee_denominator,
            owner_withdraw_fee_numerator,
            owner_withdraw_fee_denominator,
            host_fee_numerator,
            host_fee_denominator,
        };

        let curve_type = CurveType::ConstantProduct;
        let swap_curve = SwapCurve {
            curve_type,
            calculator: Box::new(ConstantProductCurve {}),
        };
        let user_key = Pubkey::new_unique();

        let token_amount = 100_000;
        let tokens_per_period = 100;
        let period_length = 1;
        let tokens_to_freeze = 100_000;

        let pool_amount = INITIAL_SWAP_POOL_AMOUNT / 10;
        let deposit_a = token_a_amount / 10;
        let deposit_b = token_b_amount / 10;

        let clock_key = Pubkey::from_str("SysvarC1ock11111111111111111111111111111111")
            .expect("Clock pubkey creation failed");
        let mut clock = Clock::default();
        clock.unix_timestamp = SystemTime::now()
            .duration_since(UNIX_EPOCH).expect("wrong current system time")
            .as_secs() as i64;
        let mut clock_account = Account::new_data(
            1000000000,
            &clock,
            &solana_program::system_program::ID,
        ).expect("account creation failed");

        let mut accounts =
            SwapAccountInfo::new(&user_key, fees, swap_curve, token_a_amount, token_b_amount);

        accounts.initialize_swap().unwrap();

        let mut state = FarmingStateInfo::new(
            token_amount,
            user_key,
            accounts.authority_key);

        let mut user_one = create_user_and_deposit(
            &mut accounts,
            &mut state,
            &user_key,
            deposit_a,
            deposit_b,
            pool_amount.try_into().unwrap(),
        );
        let mut user_two = create_user_and_deposit(
            &mut accounts,
            &mut state,
            &user_key,
            deposit_a,
            deposit_b,
            pool_amount.try_into().unwrap(),
        );

        accounts.init_farming(
            &user_key,
            &clock_key,
            &mut clock_account,
            &state.owner_farming_token_key,
            &mut state.owner_farming_token_account,
            &state.swap_farming_token_key,
            &mut state.swap_farming_token_account,
            token_amount,
            tokens_per_period,
            period_length,
        ).unwrap();

        accounts.start_farming(
            &user_one.user_key,
            &user_one.pool_key,
            &mut user_one.pool_account,
            &user_one.farming_ticket_key,
            &mut user_one.farming_ticket_account,
            &clock_key,
            &mut clock_account,
            tokens_to_freeze,
        ).unwrap();

        accounts.start_farming(
            &user_two.user_key,
            &user_two.pool_key,
            &mut user_two.pool_account,
            &user_two.farming_ticket_key,
            &mut user_two.farming_ticket_account,
            &clock_key,
            &mut clock_account,
            tokens_to_freeze,
        ).unwrap();

        let swap_token_freeze =
            spl_token::state::Account::unpack(&accounts.token_freeze_account.data).unwrap();
        assert_eq!(swap_token_freeze.amount, tokens_to_freeze * 2);
        let farming_ticket = FarmingTicket::unpack(&user_one.farming_ticket_account.data).unwrap();
        assert_eq!(farming_ticket.tokens_frozen, tokens_to_freeze);
        assert_eq!(farming_ticket.start_time, clock.unix_timestamp);
        assert_eq!(farming_ticket.token_authority, user_one.user_key);
        assert_eq!(farming_ticket.farming_state, accounts.farming_state_key);
    }

    #[test]
    fn test_take_farming_snapshot() {
        let trade_fee_numerator = 25;
        let trade_fee_denominator = 10000;
        let owner_trade_fee_numerator = 5;
        let owner_trade_fee_denominator = 10000;
<<<<<<< HEAD
        let owner_withdraw_fee_numerator = 5;
        let owner_withdraw_fee_denominator = 1000;
=======
        let owner_withdraw_fee_numerator = 0;
        let owner_withdraw_fee_denominator = 0;
>>>>>>> aa02e3e9
        let host_fee_numerator = 0;
        let host_fee_denominator = 0;

        let token_a_amount = 1_000_000_000;
        let token_b_amount = 10;
        let fees = Fees {
            trade_fee_numerator,
            trade_fee_denominator,
            owner_trade_fee_numerator,
            owner_trade_fee_denominator,
            owner_withdraw_fee_numerator,
            owner_withdraw_fee_denominator,
            host_fee_numerator,
            host_fee_denominator,
        };

        let curve_type = CurveType::ConstantProduct;
        let swap_curve = SwapCurve {
            curve_type,
            calculator: Box::new(ConstantProductCurve {}),
        };
        let user_key = Pubkey::new_unique();

        let token_amount = 100_000;
        let tokens_per_period = 100;
        let period_length = 1;
        let tokens_to_freeze_one = 100_000;
        let tokens_to_freeze_two = 1_000_000;
        let time_period_one = 100;

        let pool_amount = INITIAL_SWAP_POOL_AMOUNT / 10;
        let deposit_a = token_a_amount / 10;
        let deposit_b = token_b_amount / 10;

        let clock_key = Pubkey::from_str("SysvarC1ock11111111111111111111111111111111")
            .expect("Clock pubkey creation failed");
        let mut current_timestamp = SystemTime::now()
            .duration_since(UNIX_EPOCH).expect("wrong current system time")
            .as_secs() as i64;
        let mut clock_account = get_clock_for_time(current_timestamp);

        let mut accounts =
            SwapAccountInfo::new(&user_key, fees, swap_curve, token_a_amount, token_b_amount);

        accounts.initialize_swap().unwrap();

        let mut state = FarmingStateInfo::new(
            100000,
            user_key,
            accounts.authority_key);

        let mut user_one = create_user_and_deposit(
            &mut accounts,
            &mut state,
            &user_key,
            deposit_a,
            deposit_b,
            pool_amount.try_into().unwrap(),
        );
        let mut user_two = create_user_and_deposit(
            &mut accounts,
            &mut state,
            &user_key,
            deposit_a,
            deposit_b,
            pool_amount.try_into().unwrap(),
        );

        accounts.init_farming(
            &user_key,
            &clock_key,
            &mut clock_account,
            &state.owner_farming_token_key,
            &mut state.owner_farming_token_account,
            &state.swap_farming_token_key,
            &mut state.swap_farming_token_account,
            token_amount,
            tokens_per_period,
            period_length,
        ).unwrap();

        accounts.start_farming(
            &user_one.user_key,
            &user_one.pool_key,
            &mut user_one.pool_account,
            &user_one.farming_ticket_key,
            &mut user_one.farming_ticket_account,
            &clock_key,
            &mut clock_account,
            tokens_to_freeze_one,
        ).unwrap();

        accounts.start_farming(
            &user_two.user_key,
            &user_two.pool_key,
            &mut user_two.pool_account,
            &user_two.farming_ticket_key,
            &mut user_two.farming_ticket_account,
            &clock_key,
            &mut clock_account,
            tokens_to_freeze_two,
        ).unwrap();

        current_timestamp += time_period_one;
        clock_account = get_clock_for_time(current_timestamp);

        accounts.take_farming_snapshot(
            &clock_key,
            &mut clock_account,
        ).unwrap();

        let swap_token_freeze =
            spl_token::state::Account::unpack(&accounts.token_freeze_account.data).unwrap();
        assert_eq!(swap_token_freeze.amount, tokens_to_freeze_one + tokens_to_freeze_two);
        let farming_state = FarmingState::unpack(&accounts.farming_state_account.data).unwrap();
        assert_eq!(farming_state.farming_snapshots.next_index, 1);
        let last_snapshot = farming_state
            .farming_snapshots
            .snapshots.as_slice()[0];
        assert_eq!(last_snapshot.tokens_frozen, tokens_to_freeze_one + tokens_to_freeze_two);
        assert_eq!(last_snapshot.farming_tokens,
                   tokens_per_period * time_period_one as u64);
        assert_eq!(last_snapshot.time, current_timestamp);
    }

    fn check_diff_within_error_range(
        expected_value: u64,
        given_value: u64,
        percentage_numerator: u128,
        percentage_denominator: u128,
    ) -> bool {
        let diff = i64::abs(expected_value as i64 - given_value as i64) as u128;
        diff <= (expected_value as u128 * percentage_numerator) / percentage_denominator
    }

    #[test]
    fn test_withdraw_farmed() {
        let trade_fee_numerator = 25;
        let trade_fee_denominator = 10000;
        let owner_trade_fee_numerator = 5;
        let owner_trade_fee_denominator = 10000;
<<<<<<< HEAD
        let owner_withdraw_fee_numerator = 5;
        let owner_withdraw_fee_denominator = 1000;
=======
        let owner_withdraw_fee_numerator = 0;
        let owner_withdraw_fee_denominator = 0;
>>>>>>> aa02e3e9
        let host_fee_numerator = 0;
        let host_fee_denominator = 0;

        let token_a_amount = 1_000_000_000;
        let token_b_amount = 10;
        let fees = Fees {
            trade_fee_numerator,
            trade_fee_denominator,
            owner_trade_fee_numerator,
            owner_trade_fee_denominator,
            owner_withdraw_fee_numerator,
            owner_withdraw_fee_denominator,
            host_fee_numerator,
            host_fee_denominator,
        };

        let curve_type = CurveType::ConstantProduct;
        let swap_curve = SwapCurve {
            curve_type,
            calculator: Box::new(ConstantProductCurve {}),
        };
        let user_key = Pubkey::new_unique();

        let token_amount = 100_000_000;
        let tokens_per_period = 100;
        let period_length: u64 = 60 * 60 * 24;
        let tokens_to_freeze_one = 100_000;
        let tokens_to_freeze_two = 1_000_000;

        let pool_amount = INITIAL_SWAP_POOL_AMOUNT / 10;
        let deposit_a = token_a_amount / 10;
        let deposit_b = token_b_amount / 10;
        let time_period_one = period_length as i64;
        let period_one_snapshots = 15;
        let time_period_two = (period_length * 30) as i64;
        let period_two_snapshots = 3;
        let time_period_three = crate::yield_farming::farming_state::NO_WITHDRAWAL_TIME;
        let time_period_four = (period_length * 25) as i64;

        let clock_key = Pubkey::from_str("SysvarC1ock11111111111111111111111111111111")
            .expect("Clock pubkey creation failed");

        let mut current_timestamp = SystemTime::now()
            .duration_since(UNIX_EPOCH).expect("wrong current system time")
            .as_secs() as i64;
        let mut clock_account = get_clock_for_time(current_timestamp);

        let mut accounts =
            SwapAccountInfo::new(&user_key, fees, swap_curve, token_a_amount, token_b_amount);

        accounts.initialize_swap().unwrap();

        let mut state = FarmingStateInfo::new(
            token_amount,
            user_key,
            accounts.authority_key);

        let mut user_one = create_user_and_deposit(
            &mut accounts,
            &mut state,
            &user_key,
            deposit_a,
            deposit_b,
            pool_amount.try_into().unwrap(),
        );
        let mut user_two = create_user_and_deposit(
            &mut accounts,
            &mut state,
            &user_key,
            deposit_a,
            deposit_b,
            pool_amount.try_into().unwrap(),
        );

        accounts.init_farming(
            &user_key,
            &clock_key,
            &mut clock_account,
            &state.owner_farming_token_key,
            &mut state.owner_farming_token_account,
            &state.swap_farming_token_key,
            &mut state.swap_farming_token_account,
            token_amount,
            tokens_per_period,
            period_length,
        ).unwrap();

        accounts.start_farming(
            &user_one.user_key,
            &user_one.pool_key,
            &mut user_one.pool_account,
            &user_one.farming_ticket_key,
            &mut user_one.farming_ticket_account,
            &clock_key,
            &mut clock_account,
            tokens_to_freeze_one,
        ).unwrap();

        accounts.start_farming(
            &user_two.user_key,
            &user_two.pool_key,
            &mut user_two.pool_account,
            &user_two.farming_ticket_key,
            &mut user_two.farming_ticket_account,
            &clock_key,
            &mut clock_account,
            tokens_to_freeze_two,
        ).unwrap();

        let mut i = 0;
        while i < period_one_snapshots {
            current_timestamp += time_period_one;
            clock_account = get_clock_for_time(current_timestamp);

            accounts.take_farming_snapshot(
                &clock_key,
                &mut clock_account,
            ).unwrap();
            i += 1;
        }
        assert_eq!(Err(FarmingError::MinimumWithdrawalTimeNotPassed.into()),
                   accounts.withdraw_farmed(
                       &user_one.user_farming_token_key,
                       &mut user_one.user_farming_token_account,
                       &user_one.farming_ticket_key,
                       &mut user_one.farming_ticket_account,
                       &state.swap_farming_token_key,
                       &mut state.swap_farming_token_account,
                       &user_one.user_key,
                       &clock_key,
                       &mut clock_account,
                   )
        );

        let mut i = 0;
        while i < period_two_snapshots {
            current_timestamp += time_period_two;
            clock_account = get_clock_for_time(current_timestamp);

            accounts.take_farming_snapshot(
                &clock_key,
                &mut clock_account,
            ).unwrap();
            i += 1;
        }

        assert_eq!(Err(FarmingError::MinimumWithdrawalTimeNotPassed.into()),
                   accounts.withdraw_farmed(
                       &user_two.user_farming_token_key,
                       &mut user_two.user_farming_token_account,
                       &user_two.farming_ticket_key,
                       &mut user_two.farming_ticket_account,
                       &state.swap_farming_token_key,
                       &mut state.swap_farming_token_account,
                       &user_two.user_key,
                       &clock_key,
                       &mut clock_account,
                   ));

        current_timestamp += time_period_three;
        clock_account = get_clock_for_time(current_timestamp);
        let user_one_withdrawal_timestamp = current_timestamp;

        accounts.take_farming_snapshot(
            &clock_key,
            &mut clock_account,
        ).unwrap();
        accounts.withdraw_farmed(
            &user_one.user_farming_token_key,
            &mut user_one.user_farming_token_account,
            &user_one.farming_ticket_key,
            &mut user_one.farming_ticket_account,
            &state.swap_farming_token_key,
            &mut state.swap_farming_token_account,
            &user_one.user_key,
            &clock_key,
            &mut clock_account,
        ).unwrap();

        current_timestamp += time_period_four;
        clock_account = get_clock_for_time(current_timestamp);
        accounts.take_farming_snapshot(
            &clock_key,
            &mut clock_account,
        ).unwrap();

        accounts.withdraw_farmed(
            &user_two.user_farming_token_key,
            &mut user_two.user_farming_token_account,
            &user_two.farming_ticket_key,
            &mut user_two.farming_ticket_account,
            &state.swap_farming_token_key,
            &mut state.swap_farming_token_account,
            &user_two.user_key,
            &clock_key,
            &mut clock_account,
        ).unwrap();

        let farming_ticket_one = FarmingTicket::unpack(&user_one.farming_ticket_account.data).unwrap();
        let farming_ticket_two = FarmingTicket::unpack(&user_two.farming_ticket_account.data).unwrap();

        let swap_token_freeze =
            spl_token::state::Account::unpack(&accounts.token_freeze_account.data).unwrap();
        assert_eq!(swap_token_freeze.amount, tokens_to_freeze_one + tokens_to_freeze_two);

        let farmed_tokens_one =
            tokens_per_period
                * ((period_one_snapshots +
                time_period_two / (period_length as i64) * period_two_snapshots +
                time_period_three / (period_length as i64)) as u64);
        let farmed_tokens_two = farmed_tokens_one + tokens_per_period * (time_period_four as u64 / period_length);
        let farmed_tokens_one = ((farmed_tokens_one as u128 * tokens_to_freeze_one as u128)
            / swap_token_freeze.amount as u128) as u64;
        let farmed_tokens_two = ((farmed_tokens_two as u128 * tokens_to_freeze_two as u128)
            / swap_token_freeze.amount as u128) as u64;

        let user_one_farming_token =
            spl_token::state::Account::unpack(&user_one.user_farming_token_account.data).unwrap();
        let user_two_farming_token =
            spl_token::state::Account::unpack(&user_two.user_farming_token_account.data).unwrap();

        let swap_farming_token =
            spl_token::state::Account::unpack(&state.swap_farming_token_account.data).unwrap();
        assert_eq!(check_diff_within_error_range(swap_farming_token.amount,
                                                 token_amount - farmed_tokens_one - farmed_tokens_two,
                                                 1,
                                                 100),
                   true);

        assert_eq!(check_diff_within_error_range(user_one_farming_token.amount,
                                                 farmed_tokens_one,
                                                 1,
                                                 100),
                   true);
        assert_eq!(check_diff_within_error_range(user_two_farming_token.amount,
                                                 farmed_tokens_two,
                                                 1,
                                                 100),
                   true);
        assert_eq!(farming_ticket_one.start_time, user_one_withdrawal_timestamp);
        assert_eq!(farming_ticket_two.start_time, current_timestamp);
    }

    #[test]
    fn test_end_farming() {
        let trade_fee_numerator = 25;
        let trade_fee_denominator = 10000;
        let owner_trade_fee_numerator = 5;
        let owner_trade_fee_denominator = 10000;
<<<<<<< HEAD
        let owner_withdraw_fee_numerator = 5;
        let owner_withdraw_fee_denominator = 1000;
=======
        let owner_withdraw_fee_numerator = 0;
        let owner_withdraw_fee_denominator = 0;
>>>>>>> aa02e3e9
        let host_fee_numerator = 0;
        let host_fee_denominator = 0;

        let token_a_amount = 1_000_000_000;
        let token_b_amount = 10;
        let fees = Fees {
            trade_fee_numerator,
            trade_fee_denominator,
            owner_trade_fee_numerator,
            owner_trade_fee_denominator,
            owner_withdraw_fee_numerator,
            owner_withdraw_fee_denominator,
            host_fee_numerator,
            host_fee_denominator,
        };

        let curve_type = CurveType::ConstantProduct;
        let swap_curve = SwapCurve {
            curve_type,
            calculator: Box::new(ConstantProductCurve {}),
        };
        let user_key = Pubkey::new_unique();

        let token_amount = 100_000_000;
        let tokens_per_period = 100;
        let period_length: u64 = 60 * 60 * 24;
        let tokens_to_freeze_one = 100_000;
        let tokens_to_freeze_two = 1_000_000;

        let pool_amount = INITIAL_SWAP_POOL_AMOUNT / 10;
        let deposit_a = token_a_amount / 10;
        let deposit_b = token_b_amount / 10;
        let time_period_one = period_length as i64;
        let period_one_snapshots = 15;
        let time_period_two = (period_length * 30) as i64;
        let period_two_snapshots = 3;
        let time_period_three = crate::yield_farming::farming_state::NO_WITHDRAWAL_TIME;

        let clock_key = Pubkey::from_str("SysvarC1ock11111111111111111111111111111111")
            .expect("Clock pubkey creation failed");

        let mut current_timestamp = SystemTime::now()
            .duration_since(UNIX_EPOCH).expect("wrong current system time")
            .as_secs() as i64;
        let mut clock_account = get_clock_for_time(current_timestamp);

        let mut accounts =
            SwapAccountInfo::new(&user_key, fees, swap_curve, token_a_amount, token_b_amount);

        accounts.initialize_swap().unwrap();

        let mut state = FarmingStateInfo::new(
            token_amount,
            user_key,
            accounts.authority_key);

        let mut user_one = create_user_and_deposit(
            &mut accounts,
            &mut state,
            &user_key,
            deposit_a,
            deposit_b,
            pool_amount.try_into().unwrap(),
        );
        let mut user_two = create_user_and_deposit(
            &mut accounts,
            &mut state,
            &user_key,
            deposit_a,
            deposit_b,
            pool_amount.try_into().unwrap(),
        );

        accounts.init_farming(
            &user_key,
            &clock_key,
            &mut clock_account,
            &state.owner_farming_token_key,
            &mut state.owner_farming_token_account,
            &state.swap_farming_token_key,
            &mut state.swap_farming_token_account,
            token_amount,
            tokens_per_period,
            period_length,
        ).unwrap();

        accounts.start_farming(
            &user_one.user_key,
            &user_one.pool_key,
            &mut user_one.pool_account,
            &user_one.farming_ticket_key,
            &mut user_one.farming_ticket_account,
            &clock_key,
            &mut clock_account,
            tokens_to_freeze_one,
        ).unwrap();

        accounts.start_farming(
            &user_two.user_key,
            &user_two.pool_key,
            &mut user_two.pool_account,
            &user_two.farming_ticket_key,
            &mut user_two.farming_ticket_account,
            &clock_key,
            &mut clock_account,
            tokens_to_freeze_two,
        ).unwrap();

        let mut i = 0;
        while i < period_one_snapshots {
            current_timestamp += time_period_one;
            clock_account = get_clock_for_time(current_timestamp);

            accounts.take_farming_snapshot(
                &clock_key,
                &mut clock_account,
            ).unwrap();
            i += 1;
        }
        assert_eq!(Err(FarmingError::MinimumWithdrawalTimeNotPassed.into()),
                   accounts.withdraw_farmed(
                       &user_one.user_farming_token_key,
                       &mut user_one.user_farming_token_account,
                       &user_one.farming_ticket_key,
                       &mut user_one.farming_ticket_account,
                       &state.swap_farming_token_key,
                       &mut state.swap_farming_token_account,
                       &user_one.user_key,
                       &clock_key,
                       &mut clock_account,
                   )
        );

        let mut i = 0;
        while i < period_two_snapshots {
            current_timestamp += time_period_two;
            clock_account = get_clock_for_time(current_timestamp);

            accounts.take_farming_snapshot(
                &clock_key,
                &mut clock_account,
            ).unwrap();
            i += 1;
        }
        println!("current stamp {}", current_timestamp);

        current_timestamp += 1;
        clock_account = get_clock_for_time(current_timestamp);

        accounts.end_farming(
            &user_one.farming_ticket_key,
            &mut user_one.farming_ticket_account,
            &user_one.pool_key,
            &mut user_one.pool_account,
            &user_one.user_key,
            &clock_key,
            &mut clock_account,
        ).unwrap();

        assert_eq!(Err(FarmingError::MinimumWithdrawalTimeNotPassed.into()),
                   accounts.withdraw_farmed(
                       &user_two.user_farming_token_key,
                       &mut user_two.user_farming_token_account,
                       &user_two.farming_ticket_key,
                       &mut user_two.farming_ticket_account,
                       &state.swap_farming_token_key,
                       &mut state.swap_farming_token_account,
                       &user_two.user_key,
                       &clock_key,
                       &mut clock_account,
                   ));

        current_timestamp += time_period_three;
        clock_account = get_clock_for_time(current_timestamp);

        accounts.take_farming_snapshot(
            &clock_key,
            &mut clock_account,
        ).unwrap();

        accounts.withdraw_farmed(
            &user_one.user_farming_token_key,
            &mut user_one.user_farming_token_account,
            &user_one.farming_ticket_key,
            &mut user_one.farming_ticket_account,
            &state.swap_farming_token_key,
            &mut state.swap_farming_token_account,
            &user_one.user_key,
            &clock_key,
            &mut clock_account,
        ).unwrap();

        assert_eq!(Err(ProgramError::InvalidAccountData),
                   accounts.withdraw_farmed(
                       &user_one.user_farming_token_key,
                       &mut user_one.user_farming_token_account,
                       &user_one.farming_ticket_key,
                       &mut user_one.farming_ticket_account,
                       &state.swap_farming_token_key,
                       &mut state.swap_farming_token_account,
                       &user_one.user_key,
                       &clock_key,
                       &mut clock_account,
                   ));

        accounts.withdraw_farmed(
            &user_two.user_farming_token_key,
            &mut user_two.user_farming_token_account,
            &user_two.farming_ticket_key,
            &mut user_two.farming_ticket_account,
            &state.swap_farming_token_key,
            &mut state.swap_farming_token_account,
            &user_two.user_key,
            &clock_key,
            &mut clock_account,
        ).unwrap();

        //let farming_state = FarmingState::unpack(&accounts.farming_state_account.data).unwrap();
        let swap_token_freeze =
            spl_token::state::Account::unpack(&accounts.token_freeze_account.data).unwrap();
        assert_eq!(swap_token_freeze.amount, tokens_to_freeze_two);
        let period_one_tokens = tokens_per_period * period_one_snapshots;
        let period_two_tokens = (tokens_per_period
            * period_two_snapshots * time_period_two as u64) / period_length;
        let period_three_tokens = (tokens_per_period
            * time_period_three as u64) / period_length;

        println!("{} {} {}",  period_one_tokens ,period_two_tokens, period_three_tokens);
        let farmed_tokens_one = period_one_tokens + period_two_tokens;
        let farmed_tokens_two = period_one_tokens + period_two_tokens;
        let farmed_tokens_one = ((farmed_tokens_one as u128 * tokens_to_freeze_one as u128)
            / ((tokens_to_freeze_one + tokens_to_freeze_two) as u128)) as u64;
        let farmed_tokens_two = ((farmed_tokens_two as u128 * tokens_to_freeze_two as u128)
            / ((tokens_to_freeze_one + tokens_to_freeze_two) as u128)) as u64
            + period_three_tokens;
        let farmed_tokens_total = farmed_tokens_one + farmed_tokens_two;

        let swap_farming_token =
            spl_token::state::Account::unpack(&state.swap_farming_token_account.data).unwrap();

        assert_eq!(check_diff_within_error_range(
            swap_farming_token.amount,
            token_amount - farmed_tokens_total,
            1,
            100,
        ), true);
        let user_one_farming_token =
            spl_token::state::Account::unpack(&user_one.user_farming_token_account.data).unwrap();
        let user_two_farming_token =
            spl_token::state::Account::unpack(&user_two.user_farming_token_account.data).unwrap();

        assert_eq!(check_diff_within_error_range(
            user_one_farming_token.amount,
            farmed_tokens_one,
            1,
            100), true);
        assert_eq!(check_diff_within_error_range(
            user_two_farming_token.amount,
            farmed_tokens_two,
            1,
            100), true);
        assert_eq!(FarmingTicket::is_initialized(user_one.farming_ticket_account.data.as_slice()), false);
    }
/*
    #[test]
    fn test_custom_util() {
        let user_key = Pubkey::new_unique();
        let trade_fee_numerator = 25;
        let trade_fee_denominator = 10000;
        let owner_trade_fee_numerator = 5;
        let owner_trade_fee_denominator = 10000;
        let owner_withdraw_fee_numerator = 0;
        let owner_withdraw_fee_denominator = 0;
        let host_fee_numerator = 0;
        let host_fee_denominator = 0;

        let fees = Fees {
            trade_fee_numerator,
            trade_fee_denominator,
            owner_trade_fee_numerator,
            owner_trade_fee_denominator,
            owner_withdraw_fee_numerator,
            owner_withdraw_fee_denominator,
            host_fee_numerator,
            host_fee_denominator,
        };

        let token_a_amount = 1000000;
        let token_b_amount = 2000000;
        let curve_type = CurveType::ConstantProduct;
        let swap_curve = SwapCurve {
            curve_type,
            calculator: Box::new(ConstantProductCurve {}),
        };

        let withdrawer_key = Pubkey::new_unique();
        let initial_a = token_a_amount / 10;
        let initial_b = token_b_amount / 10;
        let initial_pool = swap_curve.calculator.new_pool_supply() / 10;
        let withdraw_amount = initial_pool / 4;
        let minimum_token_a_amount = initial_a / 40;
        let minimum_token_b_amount = initial_b / 40;

        let mut accounts =
            SwapAccountInfo::new(&user_key, fees, swap_curve, token_a_amount, token_b_amount);



        accounts.initialize_swap().unwrap();

        let (
            token_a_key,
            mut token_a_account,
            token_b_key,
            mut token_b_account,
            pool_key,
            mut pool_account,
        ) = accounts.setup_token_accounts(
            &user_key,
            &withdrawer_key,
            initial_a,
            initial_b,
            initial_pool.try_into().unwrap(),
        );

        accounts
            .withdraw_all_token_types(
                &withdrawer_key,
                &pool_key,
                &mut pool_account,
                &token_a_key,
                &mut token_a_account,
                &token_b_key,
                &mut token_b_account,
                withdraw_amount.try_into().unwrap(),
                minimum_token_a_amount,
                minimum_token_b_amount,
            )
            .unwrap();
    }*/
}<|MERGE_RESOLUTION|>--- conflicted
+++ resolved
@@ -2967,13 +2967,8 @@
         let trade_fee_denominator = 10000;
         let owner_trade_fee_numerator = 5;
         let owner_trade_fee_denominator = 10000;
-<<<<<<< HEAD
-        let owner_withdraw_fee_numerator = 5;
-        let owner_withdraw_fee_denominator = 1000;
-=======
         let owner_withdraw_fee_numerator = 0;
         let owner_withdraw_fee_denominator = 0;
->>>>>>> aa02e3e9
         let host_fee_numerator = 0;
         let host_fee_denominator = 0;
         let fees = Fees {
@@ -3761,13 +3756,8 @@
         let trade_fee_denominator = 10000;
         let owner_trade_fee_numerator = 5;
         let owner_trade_fee_denominator = 10000;
-<<<<<<< HEAD
-        let owner_withdraw_fee_numerator = 5;
-        let owner_withdraw_fee_denominator = 1000;
-=======
         let owner_withdraw_fee_numerator = 0;
         let owner_withdraw_fee_denominator = 0;
->>>>>>> aa02e3e9
         let host_fee_numerator = 0;
         let host_fee_denominator = 0;
 
@@ -4378,13 +4368,8 @@
         let trade_fee_denominator = 10000;
         let owner_trade_fee_numerator = 5;
         let owner_trade_fee_denominator = 10000;
-<<<<<<< HEAD
-        let owner_withdraw_fee_numerator = 5;
-        let owner_withdraw_fee_denominator = 1000;
-=======
         let owner_withdraw_fee_numerator = 0;
         let owner_withdraw_fee_denominator = 0;
->>>>>>> aa02e3e9
         let host_fee_numerator = 0;
         let host_fee_denominator = 0;
 
@@ -5123,66 +5108,6 @@
             );
         }
 
-        // correct withdrawal from fee account
-<<<<<<< HEAD
-        {
-            let (
-                token_a_key,
-                mut token_a_account,
-                token_b_key,
-                mut token_b_account,
-                _pool_key,
-                mut _pool_account,
-            ) = accounts.setup_token_accounts(&user_key, &withdrawer_key, 0, 0, 0);
-
-            let pool_fee_key = accounts.pool_fee_key;
-            let mut pool_fee_account = accounts.pool_fee_account.clone();
-            let fee_account = spl_token::state::Account::unpack(&pool_fee_account.data).unwrap();
-            let pool_fee_amount = fee_account.amount;
-            let fee_owner = fee_account.owner;
-            accounts
-                .withdraw_all_token_types(
-                    &fee_owner,
-                    &pool_fee_key,
-                    &mut pool_fee_account,
-                    &token_a_key,
-                    &mut token_a_account,
-                    &token_b_key,
-                    &mut token_b_account,
-                    pool_fee_amount,
-                    0,
-                    0,
-                ).unwrap();
-
-            let swap_token_a =
-                spl_token::state::Account::unpack(&accounts.token_a_account.data).unwrap();
-            let swap_token_b =
-                spl_token::state::Account::unpack(&accounts.token_b_account.data).unwrap();
-            let pool_mint =
-                spl_token::state::Mint::unpack(&accounts.pool_mint_account.data).unwrap();
-            let results = accounts
-                .swap_curve
-                .calculator
-                .pool_tokens_to_trading_tokens(
-                    pool_fee_amount.try_into().unwrap(),
-                    pool_mint.supply.try_into().unwrap(),
-                    swap_token_a.amount.try_into().unwrap(),
-                    swap_token_b.amount.try_into().unwrap(),
-                    RoundDirection::Floor,
-                )
-                .unwrap();
-            let token_a = spl_token::state::Account::unpack(&token_a_account.data).unwrap();
-            assert_eq!(
-                token_a.amount,
-                TryInto::<u64>::try_into(results.token_a_amount).unwrap()
-            );
-            let token_b = spl_token::state::Account::unpack(&token_b_account.data).unwrap();
-            assert_eq!(
-                token_b.amount,
-                TryInto::<u64>::try_into(results.token_b_amount).unwrap()
-            );
-        }
-=======
         #[cfg(not(feature = "production"))]
             {
                 let (
@@ -5241,7 +5166,6 @@
                     TryInto::<u64>::try_into(results.token_b_amount).unwrap()
                 );
             }
->>>>>>> aa02e3e9
     }
 
     #[test]
@@ -5252,13 +5176,8 @@
         let trade_fee_denominator = 10000;
         let owner_trade_fee_numerator = 5;
         let owner_trade_fee_denominator = 10000;
-<<<<<<< HEAD
-        let owner_withdraw_fee_numerator = 5;
-        let owner_withdraw_fee_denominator = 1000;
-=======
         let owner_withdraw_fee_numerator = 0;
         let owner_withdraw_fee_denominator = 0;
->>>>>>> aa02e3e9
         let host_fee_numerator = 0;
         let host_fee_denominator = 0;
 
@@ -5769,13 +5688,8 @@
         let trade_fee_denominator = 10000;
         let owner_trade_fee_numerator = 5;
         let owner_trade_fee_denominator = 10000;
-<<<<<<< HEAD
-        let owner_withdraw_fee_numerator = 5;
-        let owner_withdraw_fee_denominator = 1000;
-=======
         let owner_withdraw_fee_numerator = 0;
         let owner_withdraw_fee_denominator = 0;
->>>>>>> aa02e3e9
         let host_fee_numerator = 0;
         let host_fee_denominator = 0;
 
@@ -6377,45 +6291,6 @@
         }
 
         // correct withdrawal from fee account
-<<<<<<< HEAD
-        {
-            let (
-                token_a_key,
-                mut token_a_account,
-                _token_b_key,
-                _token_b_account,
-                _pool_key,
-                _pool_account,
-            ) = accounts.setup_token_accounts(&user_key, &withdrawer_key, initial_a, initial_b, 0);
-
-            let fee_a_amount = 2;
-            let pool_fee_key = accounts.pool_fee_key;
-            let mut pool_fee_account = accounts.pool_fee_account.clone();
-            let fee_account = spl_token::state::Account::unpack(&pool_fee_account.data).unwrap();
-            let pool_fee_amount = fee_account.amount;
-            let swap_token_a =
-                spl_token::state::Account::unpack(&accounts.token_a_account.data).unwrap();
-
-            let fee_account_owner = spl_token::state::Account::unpack(&pool_fee_account.data).unwrap().owner;
-            let token_a_amount = swap_token_a.amount;
-            accounts
-                .withdraw_single_token_type_exact_amount_out(
-                    &fee_account_owner,
-                    &pool_fee_key,
-                    &mut pool_fee_account,
-                    &token_a_key,
-                    &mut token_a_account,
-                    fee_a_amount,
-                    pool_fee_amount,
-                ).unwrap();
-            let swap_token_a =
-                spl_token::state::Account::unpack(&accounts.token_a_account.data).unwrap();
-
-            assert_eq!(swap_token_a.amount, token_a_amount - fee_a_amount);
-            let token_a = spl_token::state::Account::unpack(&token_a_account.data).unwrap();
-            assert_eq!(token_a.amount, initial_a + fee_a_amount);
-        }
-=======
         #[cfg(not(feature = "production"))]
             {
                 let (
@@ -6454,7 +6329,6 @@
                 let token_a = spl_token::state::Account::unpack(&token_a_account.data).unwrap();
                 assert_eq!(token_a.amount, initial_a + fee_a_amount);
             }
->>>>>>> aa02e3e9
     }
 
     fn check_valid_swap_curve(
@@ -6646,13 +6520,8 @@
         let trade_fee_denominator = 10000;
         let owner_trade_fee_numerator = 5;
         let owner_trade_fee_denominator = 10000;
-<<<<<<< HEAD
-        let owner_withdraw_fee_numerator = 5;
-        let owner_withdraw_fee_denominator = 1000;
-=======
         let owner_withdraw_fee_numerator = 0;
         let owner_withdraw_fee_denominator = 0;
->>>>>>> aa02e3e9
         let host_fee_numerator = 0;
         let host_fee_denominator = 0;
         let fees = Fees {
@@ -6684,13 +6553,8 @@
         let trade_fee_denominator = 10000;
         let owner_trade_fee_numerator = 5;
         let owner_trade_fee_denominator = 10000;
-<<<<<<< HEAD
-        let owner_withdraw_fee_numerator = 5;
-        let owner_withdraw_fee_denominator = 1000;
-=======
         let owner_withdraw_fee_numerator = 0;
         let owner_withdraw_fee_denominator = 0;
->>>>>>> aa02e3e9
         let host_fee_numerator = 0;
         let host_fee_denominator = 0;
         let fees = Fees {
@@ -6727,13 +6591,8 @@
         let trade_fee_denominator = 10000;
         let owner_trade_fee_numerator = 5;
         let owner_trade_fee_denominator = 10000;
-<<<<<<< HEAD
-        let owner_withdraw_fee_numerator = 5;
-        let owner_withdraw_fee_denominator = 1000;
-=======
         let owner_withdraw_fee_numerator = 0;
         let owner_withdraw_fee_denominator = 0;
->>>>>>> aa02e3e9
         let host_fee_numerator = 0;
         let host_fee_denominator = 0;
 
@@ -6884,13 +6743,8 @@
         let trade_fee_denominator = 10000;
         let owner_trade_fee_numerator = 5;
         let owner_trade_fee_denominator = 10000;
-<<<<<<< HEAD
-        let owner_withdraw_fee_numerator = 5;
-        let owner_withdraw_fee_denominator = 1000;
-=======
         let owner_withdraw_fee_numerator = 0;
         let owner_withdraw_fee_denominator = 0;
->>>>>>> aa02e3e9
         let host_fee_numerator = 0;
         let host_fee_denominator = 0;
         let fees = Fees {
@@ -7472,13 +7326,8 @@
         let trade_fee_denominator = 10000;
         let owner_trade_fee_numerator = 5;
         let owner_trade_fee_denominator = 10000;
-<<<<<<< HEAD
-        let owner_withdraw_fee_numerator = 5;
-        let owner_withdraw_fee_denominator = 1000;
-=======
         let owner_withdraw_fee_numerator = 0;
         let owner_withdraw_fee_denominator = 0;
->>>>>>> aa02e3e9
         let host_fee_numerator = 0;
         let host_fee_denominator = 0;
 
@@ -7588,13 +7437,8 @@
         let trade_fee_denominator = 10000;
         let owner_trade_fee_numerator = 5;
         let owner_trade_fee_denominator = 10000;
-<<<<<<< HEAD
-        let owner_withdraw_fee_numerator = 5;
-        let owner_withdraw_fee_denominator = 1000;
-=======
         let owner_withdraw_fee_numerator = 0;
         let owner_withdraw_fee_denominator = 0;
->>>>>>> aa02e3e9
         let host_fee_numerator = 0;
         let host_fee_denominator = 0;
 
@@ -7717,13 +7561,8 @@
         let trade_fee_denominator = 10000;
         let owner_trade_fee_numerator = 5;
         let owner_trade_fee_denominator = 10000;
-<<<<<<< HEAD
-        let owner_withdraw_fee_numerator = 5;
-        let owner_withdraw_fee_denominator = 1000;
-=======
         let owner_withdraw_fee_numerator = 0;
         let owner_withdraw_fee_denominator = 0;
->>>>>>> aa02e3e9
         let host_fee_numerator = 0;
         let host_fee_denominator = 0;
 
@@ -7865,13 +7704,8 @@
         let trade_fee_denominator = 10000;
         let owner_trade_fee_numerator = 5;
         let owner_trade_fee_denominator = 10000;
-<<<<<<< HEAD
-        let owner_withdraw_fee_numerator = 5;
-        let owner_withdraw_fee_denominator = 1000;
-=======
         let owner_withdraw_fee_numerator = 0;
         let owner_withdraw_fee_denominator = 0;
->>>>>>> aa02e3e9
         let host_fee_numerator = 0;
         let host_fee_denominator = 0;
 
@@ -8121,13 +7955,8 @@
         let trade_fee_denominator = 10000;
         let owner_trade_fee_numerator = 5;
         let owner_trade_fee_denominator = 10000;
-<<<<<<< HEAD
-        let owner_withdraw_fee_numerator = 5;
-        let owner_withdraw_fee_denominator = 1000;
-=======
         let owner_withdraw_fee_numerator = 0;
         let owner_withdraw_fee_denominator = 0;
->>>>>>> aa02e3e9
         let host_fee_numerator = 0;
         let host_fee_denominator = 0;
 
